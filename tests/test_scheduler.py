--- conflicted
+++ resolved
@@ -42,7 +42,6 @@
                     '%(levelname)-8s %(message)s')
 
 
-<<<<<<< HEAD
 class TestSchedulerConfigParsing(BaseTestCase):
 
     def setUp(self):
@@ -80,8 +79,6 @@
         self.assertEqual(expected, matcher)
 
 
-=======
->>>>>>> c19d3d9e
 class TestScheduler(ZuulTestCase):
 
     def setUp(self):
