--- conflicted
+++ resolved
@@ -43,26 +43,18 @@
 import git
 import gear
 import fixtures
-<<<<<<< HEAD
 import kazoo.client
 import kazoo.exceptions
-=======
 import pymysql
->>>>>>> 4da3416c
 import statsd
 import testtools
 import testtools.content
 import testtools.content_type
 from git.exc import NoSuchPathError
 
-<<<<<<< HEAD
 import zuul.driver.gerrit.gerritsource as gerritsource
 import zuul.driver.gerrit.gerritconnection as gerritconnection
-=======
-import zuul.connection.gerrit
-import zuul.connection.smtp
 import zuul.connection.sql
->>>>>>> 4da3416c
 import zuul.scheduler
 import zuul.webapp
 import zuul.rpclistener
@@ -275,7 +267,6 @@
                  "comment": "This is a comment"}
         return event
 
-<<<<<<< HEAD
     def getChangeMergedEvent(self):
         event = {"submitter": {"name": "Jenkins",
                                "username": "jenkins"},
@@ -284,7 +275,8 @@
                  "change": self.data,
                  "type": "change-merged",
                  "eventCreatedOn": 1487613810}
-=======
+        return event
+
     def getRefUpdatedEvent(self):
         path = os.path.join(self.upstream_root, self.project)
         repo = git.Repo(path)
@@ -302,7 +294,6 @@
                 "project": self.project,
             }
         }
->>>>>>> 4da3416c
         return event
 
     def addApproval(self, category, value, username='reviewer_john',
@@ -924,7 +915,6 @@
         return endpoint, ''
 
 
-<<<<<<< HEAD
 class FakeNodepool(object):
     REQUEST_ROOT = '/nodepool/requests'
     NODE_ROOT = '/nodepool/nodes'
@@ -1098,7 +1088,8 @@
         _tmp_client.start()
         _tmp_client.delete(self.zookeeper_chroot, recursive=True)
         _tmp_client.stop()
-=======
+
+
 class MySQLSchemaFixture(fixtures.Fixture):
     def setUp(self):
         super(MySQLSchemaFixture, self).setUp()
@@ -1134,7 +1125,6 @@
         cur.execute("drop database %s" % self.name)
         cur.execute("drop user '%s'@'localhost'" % self.name)
         cur.execute("flush privileges")
->>>>>>> 4da3416c
 
 
 class BaseTestCase(testtools.TestCase):
@@ -1409,7 +1399,6 @@
         self.assertFinalState()
 
     def configure_connections(self):
-<<<<<<< HEAD
         # Set up gerrit related fakes
         # Set a changes database so multiple FakeGerrit's can report back to
         # a virtual canonical database given by the configured hostname
@@ -1429,11 +1418,9 @@
             getGerritConnection))
 
         # Set up smtp related fakes
-=======
         # TODO(jhesketh): This should come from lib.connections for better
         # coverage
         # Register connections from the config
->>>>>>> 4da3416c
         self.smtp_messages = []
 
         def FakeSMTPFactory(*args, **kw):
@@ -1446,72 +1433,10 @@
         self.connections = zuul.lib.connections.ConnectionRegistry()
         self.connections.configure(self.config)
 
-<<<<<<< HEAD
     def setup_config(self):
         # This creates the per-test configuration object.  It can be
         # overriden by subclasses, but should not need to be since it
         # obeys the config_file and tenant_config_file attributes.
-=======
-        for section_name in self.config.sections():
-            con_match = re.match(r'^connection ([\'\"]?)(.*)(\1)$',
-                                 section_name, re.I)
-            if not con_match:
-                continue
-            con_name = con_match.group(2)
-            con_config = dict(self.config.items(section_name))
-
-            if 'driver' not in con_config:
-                raise Exception("No driver specified for connection %s."
-                                % con_name)
-
-            con_driver = con_config['driver']
-
-            # TODO(jhesketh): load the required class automatically
-            if con_driver == 'gerrit':
-                if con_config['server'] not in self.gerrit_changes_dbs.keys():
-                    self.gerrit_changes_dbs[con_config['server']] = {}
-                if con_config['server'] not in self.gerrit_queues_dbs.keys():
-                    self.gerrit_queues_dbs[con_config['server']] = \
-                        Queue.Queue()
-                    self.event_queues.append(
-                        self.gerrit_queues_dbs[con_config['server']])
-                self.connections[con_name] = FakeGerritConnection(
-                    con_name, con_config,
-                    changes_db=self.gerrit_changes_dbs[con_config['server']],
-                    queues_db=self.gerrit_queues_dbs[con_config['server']],
-                    upstream_root=self.upstream_root
-                )
-                setattr(self, 'fake_' + con_name, self.connections[con_name])
-            elif con_driver == 'smtp':
-                self.connections[con_name] = \
-                    zuul.connection.smtp.SMTPConnection(con_name, con_config)
-            elif con_driver == 'sql':
-                self.connections[con_name] = \
-                    zuul.connection.sql.SQLConnection(con_name, con_config)
-            else:
-                raise Exception("Unknown driver, %s, for connection %s"
-                                % (con_config['driver'], con_name))
-
-        # If the [gerrit] or [smtp] sections still exist, load them in as a
-        # connection named 'gerrit' or 'smtp' respectfully
-
-        if 'gerrit' in self.config.sections():
-            self.gerrit_changes_dbs['gerrit'] = {}
-            self.gerrit_queues_dbs['gerrit'] = Queue.Queue()
-            self.event_queues.append(self.gerrit_queues_dbs['gerrit'])
-            self.connections['gerrit'] = FakeGerritConnection(
-                '_legacy_gerrit', dict(self.config.items('gerrit')),
-                changes_db=self.gerrit_changes_dbs['gerrit'],
-                queues_db=self.gerrit_queues_dbs['gerrit'])
-
-        if 'smtp' in self.config.sections():
-            self.connections['smtp'] = \
-                zuul.connection.smtp.SMTPConnection(
-                    '_legacy_smtp', dict(self.config.items('smtp')))
-
-    def setup_config(self, config_file='zuul.conf'):
-        """Per test config object. Override to set different config."""
->>>>>>> 4da3416c
         self.config = ConfigParser.ConfigParser()
         self.config.read(os.path.join(FIXTURE_DIR, self.config_file))
         if hasattr(self, 'tenant_config_file'):
@@ -1830,7 +1755,6 @@
                             return
             time.sleep(0.1)
 
-<<<<<<< HEAD
         raise Exception("Key %s not found in reported stats" % key)
 
     def assertBuilds(self, builds):
@@ -2007,9 +1931,6 @@
 class AnsibleZuulTestCase(ZuulTestCase):
     """ZuulTestCase but with an actual ansible launcher running"""
     run_ansible = True
-=======
-        pprint.pprint(self.statsd.stats)
-        raise Exception("Key %s not found in reported stats" % key)
 
 
 class ZuulDBTestCase(ZuulTestCase):
@@ -2026,5 +1947,4 @@
                 self.useFixture(f)
                 if (self.config.get(section_name, 'dburi') ==
                     '$MYSQL_FIXTURE_DBURI$'):
-                    self.config.set(section_name, 'dburi', f.dburi)
->>>>>>> 4da3416c
+                    self.config.set(section_name, 'dburi', f.dburi)