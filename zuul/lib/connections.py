# Copyright 2015 Rackspace Australia
#
# Licensed under the Apache License, Version 2.0 (the "License"); you may
# not use this file except in compliance with the License. You may obtain
# a copy of the License at
#
#      http://www.apache.org/licenses/LICENSE-2.0
#
# Unless required by applicable law or agreed to in writing, software
# distributed under the License is distributed on an "AS IS" BASIS, WITHOUT
# WARRANTIES OR CONDITIONS OF ANY KIND, either express or implied. See the
# License for the specific language governing permissions and limitations
# under the License.

import re

import zuul.connection.gerrit
import zuul.connection.smtp


class ConnectionRegistry(object):
    """A registry of connections"""

    def __init__(self, sched):
        self.connections = {}
        self.sched = sched  # TODOv3(jeblair): remove (abstraction violation)

    def registerScheduler(self, sched):
        for connection_name, connection in self.connections.items():
            connection.registerScheduler(sched)
            connection.onLoad()

    def stop(self):
        for connection_name, connection in self.connections.items():
            connection.onStop()

    def configure(self, config):
        # Register connections from the config
        # TODO(jhesketh): import connection modules dynamically
        connections = {}

        for section_name in config.sections():
            con_match = re.match(r'^connection ([\'\"]?)(.*)(\1)$',
                                 section_name, re.I)
            if not con_match:
                continue
            con_name = con_match.group(2)
            con_config = dict(config.items(section_name))

            if 'driver' not in con_config:
                raise Exception("No driver specified for connection %s."
                                % con_name)

            con_driver = con_config['driver']

            # TODO(jhesketh): load the required class automatically
            if con_driver == 'gerrit':
                connections[con_name] = \
                    zuul.connection.gerrit.GerritConnection(con_name,
                                                            con_config)
            elif con_driver == 'smtp':
                connections[con_name] = \
                    zuul.connection.smtp.SMTPConnection(con_name, con_config)
            else:
                raise Exception("Unknown driver, %s, for connection %s"
                                % (con_config['driver'], con_name))

        # If the [gerrit] or [smtp] sections still exist, load them in as a
        # connection named 'gerrit' or 'smtp' respectfully

        if 'gerrit' in config.sections():
            connections['gerrit'] = \
                zuul.connection.gerrit.GerritConnection(
                    '_legacy_gerrit', dict(config.items('gerrit')))

        if 'smtp' in config.sections():
            connections['smtp'] = \
                zuul.connection.smtp.SMTPConnection(
                    '_legacy_smtp', dict(config.items('smtp')))

        self.connections = connections

    def _getDriver(self, dtype, connection_name, driver_config={}):
        # Instantiate a driver such as a trigger, source or reporter
        # TODO(jhesketh): Make this list dynamic or use entrypoints etc.
        # Stevedore was not a good fit here due to the nature of triggers.
        # Specifically we don't want to load a trigger per a pipeline as one
        # trigger can listen to a stream (from gerrit, for example) and the
        # scheduler decides which eventfilter to use. As such we want to load
        # trigger+connection pairs uniquely.
        drivers = {
            'source': {
                'gerrit': 'zuul.source.gerrit:GerritSource',
            },
            'trigger': {
                'gerrit': 'zuul.trigger.gerrit:GerritTrigger',
                'timer': 'zuul.trigger.timer:TimerTrigger',
                'zuul': 'zuul.trigger.zuultrigger:ZuulTrigger',
            },
            'reporter': {
                'gerrit': 'zuul.reporter.gerrit:GerritReporter',
                'smtp': 'zuul.reporter.smtp:SMTPReporter',
            },
        }

        # TODO(jhesketh): Check the connection_name exists
        if connection_name in self.connections.keys():
            driver_name = self.connections[connection_name].driver_name
            connection = self.connections[connection_name]
        else:
            # In some cases a driver may not be related to a connection. For
            # example, the 'timer' or 'zuul' triggers.
            driver_name = connection_name
            connection = None
        driver = drivers[dtype][driver_name].split(':')
        driver_instance = getattr(
            __import__(driver[0], fromlist=['']), driver[1])(
                driver_config, self.sched, connection
        )

        return driver_instance

<<<<<<< HEAD
    def getSource(self, connection_name):
        return self._getDriver('source', connection_name)

    def getReporter(self, connection_name, driver_config={}):
        return self._getDriver('reporter', connection_name, driver_config)
=======
    if 'gerrit' in config.sections():
        connections['gerrit'] = \
            zuul.connection.gerrit.GerritConnection(
                'gerrit', dict(config.items('gerrit')))

    if 'smtp' in config.sections():
        connections['smtp'] = \
            zuul.connection.smtp.SMTPConnection(
                'smtp', dict(config.items('smtp')))
>>>>>>> f760f0e4

    def getTrigger(self, connection_name, driver_config={}):
        return self._getDriver('trigger', connection_name, driver_config)<|MERGE_RESOLUTION|>--- conflicted
+++ resolved
@@ -71,12 +71,12 @@
         if 'gerrit' in config.sections():
             connections['gerrit'] = \
                 zuul.connection.gerrit.GerritConnection(
-                    '_legacy_gerrit', dict(config.items('gerrit')))
+                    'gerrit', dict(config.items('gerrit')))
 
         if 'smtp' in config.sections():
             connections['smtp'] = \
                 zuul.connection.smtp.SMTPConnection(
-                    '_legacy_smtp', dict(config.items('smtp')))
+                    'smtp', dict(config.items('smtp')))
 
         self.connections = connections
 
@@ -118,25 +118,16 @@
                 driver_config, self.sched, connection
         )
 
+        if connection:
+            connection.registerUse(dtype, driver_instance)
+
         return driver_instance
 
-<<<<<<< HEAD
     def getSource(self, connection_name):
         return self._getDriver('source', connection_name)
 
     def getReporter(self, connection_name, driver_config={}):
         return self._getDriver('reporter', connection_name, driver_config)
-=======
-    if 'gerrit' in config.sections():
-        connections['gerrit'] = \
-            zuul.connection.gerrit.GerritConnection(
-                'gerrit', dict(config.items('gerrit')))
-
-    if 'smtp' in config.sections():
-        connections['smtp'] = \
-            zuul.connection.smtp.SMTPConnection(
-                'smtp', dict(config.items('smtp')))
->>>>>>> f760f0e4
 
     def getTrigger(self, connection_name, driver_config={}):
         return self._getDriver('trigger', connection_name, driver_config)