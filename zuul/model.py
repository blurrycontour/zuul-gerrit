--- conflicted
+++ resolved
@@ -735,7 +735,6 @@
     def setReportedResult(self, result):
         self.current_build_set.result = result
 
-<<<<<<< HEAD
     def _createJobTree(self, job_trees, parent):
         for tree in job_trees:
             job = tree.job
@@ -773,8 +772,6 @@
             return []
         return self.job_tree.getJobs()
 
-    def formatJSON(self):
-=======
     def formatJobResult(self, job, url_pattern=None):
         build = self.current_build_set.getBuild(job.name)
         result = build.result
@@ -803,7 +800,6 @@
         return (result, url)
 
     def formatJSON(self, url_pattern=None):
->>>>>>> c19d3d9e
         changeish = self.change
         ret = {}
         ret['active'] = self.active
@@ -1530,7 +1526,6 @@
         if job.name in self.jobs:
             self.jobs[job.name].append(job)
         else:
-<<<<<<< HEAD
             self.jobs[job.name] = [job]
 
     def addPipeline(self, pipeline):
@@ -1558,13 +1553,6 @@
 class Abide(object):
     def __init__(self):
         self.tenants = OrderedDict()
-=======
-            # Apply attributes from matching meta-jobs
-            for regex, metajob in self.metajobs:
-                if regex.match(name):
-                    job.copy(metajob)
-            self.jobs[name] = job
-        return job
 
 
 class JobTimeData(object):
@@ -1639,5 +1627,4 @@
     def update(self, name, elapsed, result):
         td = self._getTD(name)
         td.add(elapsed, result)
-        td.save()
->>>>>>> c19d3d9e
+        td.save()