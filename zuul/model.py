# Copyright 2012 Hewlett-Packard Development Company, L.P.
#
# Licensed under the Apache License, Version 2.0 (the "License"); you may
# not use this file except in compliance with the License. You may obtain
# a copy of the License at
#
#      http://www.apache.org/licenses/LICENSE-2.0
#
# Unless required by applicable law or agreed to in writing, software
# distributed under the License is distributed on an "AS IS" BASIS, WITHOUT
# WARRANTIES OR CONDITIONS OF ANY KIND, either express or implied. See the
# License for the specific language governing permissions and limitations
# under the License.

import abc
from collections import OrderedDict
import copy
import logging
import os
import struct
import time
from uuid import uuid4
import urllib.parse
import textwrap

from zuul import change_matcher

MERGER_MERGE = 1          # "git merge"
MERGER_MERGE_RESOLVE = 2  # "git merge -s resolve"
MERGER_CHERRY_PICK = 3    # "git cherry-pick"

MERGER_MAP = {
    'merge': MERGER_MERGE,
    'merge-resolve': MERGER_MERGE_RESOLVE,
    'cherry-pick': MERGER_CHERRY_PICK,
}

PRECEDENCE_NORMAL = 0
PRECEDENCE_LOW = 1
PRECEDENCE_HIGH = 2

PRECEDENCE_MAP = {
    None: PRECEDENCE_NORMAL,
    'low': PRECEDENCE_LOW,
    'normal': PRECEDENCE_NORMAL,
    'high': PRECEDENCE_HIGH,
}

PRIORITY_MAP = {
    PRECEDENCE_NORMAL: 200,
    PRECEDENCE_LOW: 300,
    PRECEDENCE_HIGH: 100,
}

# Request states
STATE_REQUESTED = 'requested'
STATE_PENDING = 'pending'
STATE_FULFILLED = 'fulfilled'
STATE_FAILED = 'failed'
REQUEST_STATES = set([STATE_REQUESTED,
                      STATE_PENDING,
                      STATE_FULFILLED,
                      STATE_FAILED])

# Node states
STATE_BUILDING = 'building'
STATE_TESTING = 'testing'
STATE_READY = 'ready'
STATE_IN_USE = 'in-use'
STATE_USED = 'used'
STATE_HOLD = 'hold'
STATE_DELETING = 'deleting'
NODE_STATES = set([STATE_BUILDING,
                   STATE_TESTING,
                   STATE_READY,
                   STATE_IN_USE,
                   STATE_USED,
                   STATE_HOLD,
                   STATE_DELETING])


class NoMatchingParentError(Exception):
    """A job referenced a parent, but that parent had no variants which
    matched the current change."""
    pass


class Attributes(object):
    """A class to hold attributes for string formatting."""

    def __init__(self, **kw):
        setattr(self, '__dict__', kw)


class Pipeline(object):
    """A configuration that ties together triggers, reporters and managers

    Trigger
        A description of which events should be processed

    Manager
        Responsible for enqueing and dequeing Changes

    Reporter
        Communicates success and failure results somewhere
    """
    def __init__(self, name, layout):
        self.name = name
        self.layout = layout
        self.description = None
        self.failure_message = None
        self.merge_failure_message = None
        self.success_message = None
        self.footer_message = None
        self.start_message = None
        self.post_review = False
        self.dequeue_on_new_patchset = True
        self.ignore_dependencies = False
        self.manager = None
        self.queues = []
        self.precedence = PRECEDENCE_NORMAL
        self.triggers = []
        self.start_actions = []
        self.success_actions = []
        self.failure_actions = []
        self.merge_failure_actions = []
        self.disabled_actions = []
        self.disable_at = None
        self._consecutive_failures = 0
        self._disabled = False
        self.window = None
        self.window_floor = None
        self.window_increase_type = None
        self.window_increase_factor = None
        self.window_decrease_type = None
        self.window_decrease_factor = None

    @property
    def actions(self):
        return (
            self.start_actions +
            self.success_actions +
            self.failure_actions +
            self.merge_failure_actions +
            self.disabled_actions
        )

    def __repr__(self):
        return '<Pipeline %s>' % self.name

    def getSafeAttributes(self):
        return Attributes(name=self.name)

    def setManager(self, manager):
        self.manager = manager

    def addQueue(self, queue):
        self.queues.append(queue)

    def getQueue(self, project):
        for queue in self.queues:
            if project in queue.projects:
                return queue
        return None

    def removeQueue(self, queue):
        if queue in self.queues:
            self.queues.remove(queue)

    def getChangesInQueue(self):
        changes = []
        for shared_queue in self.queues:
            changes.extend([x.change for x in shared_queue.queue])
        return changes

    def getAllItems(self):
        items = []
        for shared_queue in self.queues:
            items.extend(shared_queue.queue)
        return items

    def formatStatusJSON(self, websocket_url=None):
        j_pipeline = dict(name=self.name,
                          description=self.description)
        j_queues = []
        j_pipeline['change_queues'] = j_queues
        for queue in self.queues:
            j_queue = dict(name=queue.name)
            j_queues.append(j_queue)
            j_queue['heads'] = []
            j_queue['window'] = queue.window

            j_changes = []
            for e in queue.queue:
                if not e.item_ahead:
                    if j_changes:
                        j_queue['heads'].append(j_changes)
                    j_changes = []
                j_changes.append(e.formatJSON(websocket_url))
                if (len(j_changes) > 1 and
                        (j_changes[-2]['remaining_time'] is not None) and
                        (j_changes[-1]['remaining_time'] is not None)):
                    j_changes[-1]['remaining_time'] = max(
                        j_changes[-2]['remaining_time'],
                        j_changes[-1]['remaining_time'])
            if j_changes:
                j_queue['heads'].append(j_changes)
        return j_pipeline


class ChangeQueue(object):
    """A ChangeQueue contains Changes to be processed related projects.

    A Pipeline with a DependentPipelineManager has multiple parallel
    ChangeQueues shared by different projects. For instance, there may a
    ChangeQueue shared by interrelated projects foo and bar, and a second queue
    for independent project baz.

    A Pipeline with an IndependentPipelineManager puts every Change into its
    own ChangeQueue

    The ChangeQueue Window is inspired by TCP windows and controlls how many
    Changes in a given ChangeQueue will be considered active and ready to
    be processed. If a Change succeeds, the Window is increased by
    `window_increase_factor`. If a Change fails, the Window is decreased by
    `window_decrease_factor`.

    A ChangeQueue may be a dynamically created queue, which may be removed
    from a DependentPipelineManager once empty.
    """
    def __init__(self, pipeline, window=0, window_floor=1,
                 window_increase_type='linear', window_increase_factor=1,
                 window_decrease_type='exponential', window_decrease_factor=2,
                 name=None, dynamic=False):
        self.pipeline = pipeline
        if name:
            self.name = name
        else:
            self.name = ''
        self.projects = []
        self._jobs = set()
        self.queue = []
        self.window = window
        self.window_floor = window_floor
        self.window_increase_type = window_increase_type
        self.window_increase_factor = window_increase_factor
        self.window_decrease_type = window_decrease_type
        self.window_decrease_factor = window_decrease_factor
        self.dynamic = dynamic

    def __repr__(self):
        return '<ChangeQueue %s: %s>' % (self.pipeline.name, self.name)

    def getJobs(self):
        return self._jobs

    def addProject(self, project):
        if project not in self.projects:
            self.projects.append(project)

            if not self.name:
                self.name = project.name

    def enqueueChange(self, change):
        item = QueueItem(self, change)
        self.enqueueItem(item)
        item.enqueue_time = time.time()
        return item

    def enqueueItem(self, item):
        item.pipeline = self.pipeline
        item.queue = self
        if self.queue:
            item.item_ahead = self.queue[-1]
            item.item_ahead.items_behind.append(item)
        self.queue.append(item)

    def dequeueItem(self, item):
        if item in self.queue:
            self.queue.remove(item)
        if item.item_ahead:
            item.item_ahead.items_behind.remove(item)
        for item_behind in item.items_behind:
            if item.item_ahead:
                item.item_ahead.items_behind.append(item_behind)
            item_behind.item_ahead = item.item_ahead
        item.item_ahead = None
        item.items_behind = []
        item.dequeue_time = time.time()

    def moveItem(self, item, item_ahead):
        if item.item_ahead == item_ahead:
            return False
        # Remove from current location
        if item.item_ahead:
            item.item_ahead.items_behind.remove(item)
        for item_behind in item.items_behind:
            if item.item_ahead:
                item.item_ahead.items_behind.append(item_behind)
            item_behind.item_ahead = item.item_ahead
        # Add to new location
        item.item_ahead = item_ahead
        item.items_behind = []
        if item.item_ahead:
            item.item_ahead.items_behind.append(item)
        return True

    def isActionable(self, item):
        if self.window:
            return item in self.queue[:self.window]
        else:
            return True

    def increaseWindowSize(self):
        if self.window:
            if self.window_increase_type == 'linear':
                self.window += self.window_increase_factor
            elif self.window_increase_type == 'exponential':
                self.window *= self.window_increase_factor

    def decreaseWindowSize(self):
        if self.window:
            if self.window_decrease_type == 'linear':
                self.window = max(
                    self.window_floor,
                    self.window - self.window_decrease_factor)
            elif self.window_decrease_type == 'exponential':
                self.window = max(
                    self.window_floor,
                    int(self.window / self.window_decrease_factor))


class Project(object):
    """A Project represents a git repository such as openstack/nova."""

    # NOTE: Projects should only be instantiated via a Source object
    # so that they are associated with and cached by their Connection.
    # This makes a Project instance a unique identifier for a given
    # project from a given source.

    def __init__(self, name, source, foreign=False):
        self.name = name
        self.source = source
        self.connection_name = source.connection.connection_name
        self.canonical_hostname = source.canonical_hostname
        self.canonical_name = source.canonical_hostname + '/' + name
        # foreign projects are those referenced in dependencies
        # of layout projects, this should matter
        # when deciding whether to enqueue their changes
        # TODOv3 (jeblair): re-add support for foreign projects if needed
        self.foreign = foreign
        self.unparsed_config = None
        self.unparsed_branch_config = {}  # branch -> UnparsedTenantConfig

    def __str__(self):
        return self.name

    def __repr__(self):
        return '<Project %s>' % (self.name)

    def getSafeAttributes(self):
        return Attributes(name=self.name)


class Node(object):
    """A single node for use by a job.

    This may represent a request for a node, or an actual node
    provided by Nodepool.
    """

    def __init__(self, name, label):
        self.name = name
        self.label = label
        self.id = None
        self.lock = None
        self.hold_job = None
        self.comment = None
        # Attributes from Nodepool
        self._state = 'unknown'
        self.state_time = time.time()
        self.interface_ip = None
        self.public_ipv4 = None
        self.private_ipv4 = None
        self.public_ipv6 = None
        self.connection_port = 22
        self.connection_type = None
        self._keys = []
        self.az = None
        self.provider = None
        self.region = None
        self.username = None

    @property
    def state(self):
        return self._state

    @state.setter
    def state(self, value):
        if value not in NODE_STATES:
            raise TypeError("'%s' is not a valid state" % value)
        self._state = value
        self.state_time = time.time()

    def __repr__(self):
        return '<Node %s %s:%s>' % (self.id, self.name, self.label)

    def __ne__(self, other):
        return not self.__eq__(other)

    def __eq__(self, other):
        if not isinstance(other, Node):
            return False
        return (self.name == other.name and
                self.label == other.label and
                self.id == other.id)

    def toDict(self):
        d = {}
        d['state'] = self.state
        d['hold_job'] = self.hold_job
        d['comment'] = self.comment
        for k in self._keys:
            d[k] = getattr(self, k)
        return d

    def updateFromDict(self, data):
        self._state = data['state']
        keys = []
        for k, v in data.items():
            if k == 'state':
                continue
            keys.append(k)
            setattr(self, k, v)
        self._keys = keys


class Group(object):
    """A logical group of nodes for use by a job.

    A Group is a named set of node names that will be provided to
    jobs in the inventory to describe logical units where some subset of tasks
    run.
    """

    def __init__(self, name, nodes):
        self.name = name
        self.nodes = nodes

    def __repr__(self):
        return '<Group %s %s>' % (self.name, str(self.nodes))

    def __ne__(self, other):
        return not self.__eq__(other)

    def __eq__(self, other):
        if not isinstance(other, Group):
            return False
        return (self.name == other.name and
                self.nodes == other.nodes)

    def toDict(self):
        return {
            'name': self.name,
            'nodes': self.nodes
        }


class NodeSet(object):
    """A set of nodes.

    In configuration, NodeSets are attributes of Jobs indicating that
    a Job requires nodes matching this description.

    They may appear as top-level configuration objects and be named,
    or they may appears anonymously in in-line job definitions.
    """

    def __init__(self, name=None):
        self.name = name or ''
        self.nodes = OrderedDict()
        self.groups = OrderedDict()

    def __ne__(self, other):
        return not self.__eq__(other)

    def __eq__(self, other):
        if not isinstance(other, NodeSet):
            return False
        return (self.name == other.name and
                self.nodes == other.nodes)

    def copy(self):
        n = NodeSet(self.name)
        for name, node in self.nodes.items():
            n.addNode(Node(node.name, node.label))
        for name, group in self.groups.items():
            n.addGroup(Group(group.name, group.nodes[:]))
        return n

    def addNode(self, node):
        for name in node.name:
            if name in self.nodes:
                raise Exception("Duplicate node in %s" % (self,))
        self.nodes[tuple(node.name)] = node

    def getNodes(self):
        return list(self.nodes.values())

    def addGroup(self, group):
        if group.name in self.groups:
            raise Exception("Duplicate group in %s" % (self,))
        self.groups[group.name] = group

    def getGroups(self):
        return list(self.groups.values())

    def __repr__(self):
        if self.name:
            name = self.name + ' '
        else:
            name = ''
        return '<NodeSet %s%s%s>' % (name, self.nodes, self.groups)

    def __len__(self):
        return len(self.nodes)


class NodeRequest(object):
    """A request for a set of nodes."""

    def __init__(self, requestor, build_set, job, nodeset):
        self.requestor = requestor
        self.build_set = build_set
        self.job = job
        self.nodeset = nodeset
        self._state = STATE_REQUESTED
        self.requested_time = time.time()
        self.state_time = time.time()
        self.stat = None
        self.uid = uuid4().hex
        self.id = None
        # Zuul internal flags (not stored in ZK so they are not
        # overwritten).
        self.failed = False
        self.canceled = False

    @property
    def priority(self):
        if self.build_set:
            precedence = self.build_set.item.pipeline.precedence
        else:
            precedence = PRECEDENCE_NORMAL
        return PRIORITY_MAP[precedence]

    @property
    def fulfilled(self):
        return (self._state == STATE_FULFILLED) and not self.failed

    @property
    def state(self):
        return self._state

    @state.setter
    def state(self, value):
        if value not in REQUEST_STATES:
            raise TypeError("'%s' is not a valid state" % value)
        self._state = value
        self.state_time = time.time()

    def __repr__(self):
        return '<NodeRequest %s %s>' % (self.id, self.nodeset)

    def toDict(self):
        d = {}
        nodes = [n.label for n in self.nodeset.getNodes()]
        d['node_types'] = nodes
        d['requestor'] = self.requestor
        d['state'] = self.state
        d['state_time'] = self.state_time
        return d

    def updateFromDict(self, data):
        self._state = data['state']
        self.state_time = data['state_time']


class Secret(object):
    """A collection of private data.

    In configuration, Secrets are collections of private data in
    key-value pair format.  They are defined as top-level
    configuration objects and then referenced by Jobs.

    """

    def __init__(self, name, source_context):
        self.name = name
        self.source_context = source_context
        # The secret data may or may not be encrypted.  This attribute
        # is named 'secret_data' to make it easy to search for and
        # spot where it is directly used.
        self.secret_data = {}

    def __ne__(self, other):
        return not self.__eq__(other)

    def __eq__(self, other):
        if not isinstance(other, Secret):
            return False
        return (self.name == other.name and
                self.source_context == other.source_context and
                self.secret_data == other.secret_data)

    def __repr__(self):
        return '<Secret %s>' % (self.name,)

    def decrypt(self, private_key):
        """Return a copy of this secret with any encrypted data decrypted.
        Note that the original remains encrypted."""

        r = copy.deepcopy(self)
        decrypted_secret_data = {}
        for k, v in r.secret_data.items():
            if hasattr(v, 'decrypt'):
                decrypted_secret_data[k] = v.decrypt(private_key)
            else:
                decrypted_secret_data[k] = v
        r.secret_data = decrypted_secret_data
        return r


class SourceContext(object):
    """A reference to the branch of a project in configuration.

    Jobs and playbooks reference this to keep track of where they
    originate."""

    def __init__(self, project, branch, path, trusted):
        self.project = project
        self.branch = branch
        self.path = path
        self.trusted = trusted
        self.implied_branch_matchers = None
        self.implied_branches = None

    def __str__(self):
        return '%s/%s@%s' % (self.project, self.path, self.branch)

    def __repr__(self):
        return '<SourceContext %s trusted:%s>' % (str(self),
                                                  self.trusted)

    def __deepcopy__(self, memo):
        return self.copy()

    def copy(self):
        return self.__class__(self.project, self.branch, self.path,
                              self.trusted)

    def isSameProject(self, other):
        if not isinstance(other, SourceContext):
            return False
        return (self.project == other.project and
                self.branch == other.branch and
                self.trusted == other.trusted)

    def __ne__(self, other):
        return not self.__eq__(other)

    def __eq__(self, other):
        if not isinstance(other, SourceContext):
            return False
        return (self.project == other.project and
                self.branch == other.branch and
                self.path == other.path and
                self.trusted == other.trusted)


class PlaybookContext(object):

    """A reference to a playbook in the context of a project.

    Jobs refer to objects of this class for their main, pre, and post
    playbooks so that we can keep track of which repos and security
    contexts are needed in order to run them.

    We also keep a list of roles so that playbooks only run with the
    roles which were defined at the point the playbook was defined.

    """

    def __init__(self, source_context, path, roles, secrets):
        self.source_context = source_context
        self.path = path
        self.roles = roles
        self.secrets = secrets

    def __repr__(self):
        return '<PlaybookContext %s %s>' % (self.source_context,
                                            self.path)

    def __ne__(self, other):
        return not self.__eq__(other)

    def __eq__(self, other):
        if not isinstance(other, PlaybookContext):
            return False
        return (self.source_context == other.source_context and
                self.path == other.path and
                self.roles == other.roles and
                self.secrets == other.secrets)

    def copy(self):
        r = PlaybookContext(self.source_context,
                            self.path,
                            self.roles,
                            self.secrets)
        return r

    def toDict(self):
        # Render to a dict to use in passing json to the executor
        secrets = {}
        for secret in self.secrets:
            secret_data = copy.deepcopy(secret.secret_data)
            secrets[secret.name] = secret_data
        return dict(
            connection=self.source_context.project.connection_name,
            project=self.source_context.project.name,
            branch=self.source_context.branch,
            trusted=self.source_context.trusted,
            roles=[r.toDict() for r in self.roles],
            secrets=secrets,
            path=self.path)


class Role(object, metaclass=abc.ABCMeta):
    """A reference to an ansible role."""

    def __init__(self, target_name):
        self.target_name = target_name

    @abc.abstractmethod
    def __repr__(self):
        pass

    def __ne__(self, other):
        return not self.__eq__(other)

    @abc.abstractmethod
    def __eq__(self, other):
        if not isinstance(other, Role):
            return False
        return (self.target_name == other.target_name)

    @abc.abstractmethod
    def toDict(self):
        # Render to a dict to use in passing json to the executor
        return dict(target_name=self.target_name)


class ZuulRole(Role):
    """A reference to an ansible role in a Zuul project."""

    def __init__(self, target_name, connection_name, project_name,
                 implicit=False):
        super(ZuulRole, self).__init__(target_name)
        self.connection_name = connection_name
        self.project_name = project_name
        self.implicit = implicit

    def __repr__(self):
        return '<ZuulRole %s %s>' % (self.project_name, self.target_name)

    __hash__ = object.__hash__

    def __eq__(self, other):
        if not isinstance(other, ZuulRole):
            return False
        # Implicit is not consulted for equality so that we can handle
        # implicit to explicit conversions.
        return (super(ZuulRole, self).__eq__(other) and
                self.connection_name == other.connection_name and
                self.project_name == other.project_name)

    def toDict(self):
        # Render to a dict to use in passing json to the executor
        d = super(ZuulRole, self).toDict()
        d['type'] = 'zuul'
        d['connection'] = self.connection_name
        d['project'] = self.project_name
        d['implicit'] = self.implicit
        return d


class Job(object):

    """A Job represents the defintion of actions to perform.

    A Job is an abstract configuration concept.  It describes what,
    where, and under what circumstances something should be run
    (contrast this with Build which is a concrete single execution of
    a Job).

    NB: Do not modify attributes of this class, set them directly
    (e.g., "job.run = ..." rather than "job.run.append(...)").
    """

    BASE_JOB_MARKER = object()

    def __init__(self, name):
        # These attributes may override even the final form of a job
        # in the context of a project-pipeline.  They can not affect
        # the execution of the job, but only whether the job is run
        # and how it is reported.
        self.context_attributes = dict(
            voting=True,
            hold_following_changes=False,
            failure_message=None,
            success_message=None,
            failure_url=None,
            success_url=None,
            # Matchers.  These are separate so they can be individually
            # overidden.
            branch_matcher=None,
            file_matcher=None,
            irrelevant_file_matcher=None,  # skip-if
            tags=frozenset(),
            dependencies=frozenset(),
        )

        # These attributes affect how the job is actually run and more
        # care must be taken when overriding them.  If a job is
        # declared "final", these may not be overriden in a
        # project-pipeline.
        self.execution_attributes = dict(
            parent=None,
            timeout=None,
            variables={},
            nodeset=NodeSet(),
            workspace=None,
            pre_run=(),
            post_run=(),
            run=(),
            semaphore=None,
            attempts=3,
            final=False,
            protected=None,
            roles=(),
            required_projects={},
            allowed_projects=None,
            override_branch=None,
            override_checkout=None,
            post_review=None,
        )

        # These are generally internal attributes which are not
        # accessible via configuration.
        self.other_attributes = dict(
            name=None,
            source_context=None,
            source_line=None,
            inheritance_path=(),
            parent_data=None,
            description=None,
            protected_origin=None,
        )

        self.inheritable_attributes = {}
        self.inheritable_attributes.update(self.context_attributes)
        self.inheritable_attributes.update(self.execution_attributes)
        self.attributes = {}
        self.attributes.update(self.inheritable_attributes)
        self.attributes.update(self.other_attributes)

        self.name = name

    def __ne__(self, other):
        return not self.__eq__(other)

    def __eq__(self, other):
        # Compare the name and all inheritable attributes to determine
        # whether two jobs with the same name are identically
        # configured.  Useful upon reconfiguration.
        if not isinstance(other, Job):
            return False
        if self.name != other.name:
            return False
        for k, v in self.attributes.items():
            if getattr(self, k) != getattr(other, k):
                return False
        return True

    __hash__ = object.__hash__

    def __str__(self):
        return self.name

    def __repr__(self):
        return '<Job %s branches: %s source: %s#%s>' % (
            self.name,
            self.branch_matcher,
            self.source_context,
            self.source_line)

    def __getattr__(self, name):
        v = self.__dict__.get(name)
        if v is None:
            return self.attributes[name]
        return v

    def _get(self, name):
        return self.__dict__.get(name)

    def getSafeAttributes(self):
        return Attributes(name=self.name)

    def isBase(self):
        return self.parent is self.BASE_JOB_MARKER

    def setBase(self):
        self.inheritance_path = self.inheritance_path + (repr(self),)

    def addRoles(self, roles):
        newroles = []
        # Start with a copy of the existing roles, but if any of them
        # are implicit roles which are identified as explicit in the
        # new roles list, replace them with the explicit version.
        changed = False
        for existing_role in self.roles:
            if existing_role in roles:
                new_role = roles[roles.index(existing_role)]
            else:
                new_role = None
            if (new_role and
                isinstance(new_role, ZuulRole) and
                isinstance(existing_role, ZuulRole) and
                existing_role.implicit and not new_role.implicit):
                newroles.append(new_role)
                changed = True
            else:
                newroles.append(existing_role)
        # Now add the new roles.
        for role in reversed(roles):
            if role not in newroles:
                newroles.insert(0, role)
                changed = True
        if changed:
            self.roles = tuple(newroles)

    def setBranchMatcher(self, branches):
        # Set the branch matcher to match any of the supplied branches
        matchers = []
        for branch in branches:
            matchers.append(change_matcher.BranchMatcher(branch))
        self.branch_matcher = change_matcher.MatchAny(matchers)

    def getSimpleBranchMatcher(self):
        # If the job has a simple branch matcher, return it; otherwise None.
        if not self.branch_matcher:
            return None
        m = self.branch_matcher
        if not isinstance(m, change_matcher.AbstractMatcherCollection):
            return None
        if len(m.matchers) != 1:
            return None
        m = m.matchers[0]
        if not isinstance(m, change_matcher.BranchMatcher):
            return None
        return m

    def addImpliedBranchMatcher(self, branch):
        # Add a branch matcher that combines as a boolean *and* with
        # existing branch matchers, if any.
        matchers = [change_matcher.ImpliedBranchMatcher(branch)]
        if self.branch_matcher:
            matchers.append(self.branch_matcher)
        self.branch_matcher = change_matcher.MatchAll(matchers)

    def updateVariables(self, other_vars):
        v = copy.deepcopy(self.variables)
        Job._deepUpdate(v, other_vars)
        self.variables = v

    def updateParentData(self, other_vars):
        # Update variables, but give the current values priority (used
        # for job return data which is lower precedence than defined
        # job vars).
        v = self.parent_data or {}
        Job._deepUpdate(v, other_vars)
        # To avoid running afoul of checks that jobs don't set zuul
        # variables, remove them from parent data here.
        if 'zuul' in v:
            del v['zuul']
        self.parent_data = v
        v = copy.deepcopy(self.parent_data)
        Job._deepUpdate(v, self.variables)
        self.variables = v

    def updateProjects(self, other_projects):
        required_projects = self.required_projects.copy()
        required_projects.update(other_projects)
        self.required_projects = required_projects

    @staticmethod
    def _deepUpdate(a, b):
        # Merge nested dictionaries if possible, otherwise, overwrite
        # the value in 'a' with the value in 'b'.
        for k, bv in b.items():
            av = a.get(k)
            if isinstance(av, dict) and isinstance(bv, dict):
                Job._deepUpdate(av, bv)
            else:
                a[k] = bv

    def copy(self):
        job = Job(self.name)
        for k in self.attributes:
            if self._get(k) is not None:
                setattr(job, k, copy.deepcopy(self._get(k)))
        return job

    def freezePlaybooks(self, pblist):
        """Take a list of playbooks, and return a copy of it updated with this
        job's roles.

        """

        ret = []
        for old_pb in pblist:
            pb = old_pb.copy()
            pb.roles = self.roles
            ret.append(pb)
        return tuple(ret)

    def applyVariant(self, other):
        """Copy the attributes which have been set on the other job to this
        job."""
        if not isinstance(other, Job):
            raise Exception("Job unable to inherit from %s" % (other,))

        for k in self.execution_attributes:
            if (other._get(k) is not None and
                    k not in set(['final', 'protected'])):
                if self.final:
                    raise Exception("Unable to modify final job %s attribute "
                                    "%s=%s with variant %s" % (
                                        repr(self), k, other._get(k),
                                        repr(other)))
                if self.protected_origin:
                    # this is a protected job, check origin of job definition
                    this_origin = self.protected_origin
                    other_origin = other.source_context.project.canonical_name
                    if this_origin != other_origin:
                        raise Exception("Job %s which is defined in %s is "
                                        "protected and cannot be inherited "
                                        "from other projects."
                                        % (repr(self), this_origin))
                if k not in set(['pre_run', 'run', 'post_run', 'roles',
                                 'variables', 'required_projects']):
                    # TODO(jeblair): determine if deepcopy is required
                    setattr(self, k, copy.deepcopy(other._get(k)))

        # Don't set final above so that we don't trip an error halfway
        # through assignment.
        if other.final != self.attributes['final']:
            self.final = other.final

        # Protected may only be set to true
        if other.protected is not None:
            # don't allow to reset protected flag
            if not other.protected and self.protected_origin:
                raise Exception("Unable to reset protected attribute of job"
                                " %s by job %s" % (
                                    repr(self), repr(other)))
            if not self.protected_origin:
                self.protected_origin = \
                    other.source_context.project.canonical_name

        # We must update roles before any playbook contexts
        if other._get('roles') is not None:
            self.addRoles(other.roles)

        if other._get('run') is not None:
            other_run = self.freezePlaybooks(other.run)
            self.run = other_run
        if other._get('pre_run') is not None:
            other_pre_run = self.freezePlaybooks(other.pre_run)
            self.pre_run = self.pre_run + other_pre_run
        if other._get('post_run') is not None:
            other_post_run = self.freezePlaybooks(other.post_run)
            self.post_run = other_post_run + self.post_run
        if other._get('variables') is not None:
            self.updateVariables(other.variables)
        if other._get('required_projects') is not None:
            self.updateProjects(other.required_projects)

        for k in self.context_attributes:
            if (other._get(k) is not None and
                k not in set(['tags'])):
                setattr(self, k, copy.deepcopy(other._get(k)))

        if other._get('tags') is not None:
            self.tags = self.tags.union(other.tags)

        self.inheritance_path = self.inheritance_path + (repr(other),)

    def changeMatches(self, change):
        if self.branch_matcher and not self.branch_matcher.matches(change):
            return False

        if self.file_matcher and not self.file_matcher.matches(change):
            return False

        # NB: This is a negative match.
        if (self.irrelevant_file_matcher and
            self.irrelevant_file_matcher.matches(change)):
            return False

        return True


class JobProject(object):
    """ A reference to a project from a job. """

    def __init__(self, project_name, override_branch=None,
                 override_checkout=None):
        self.project_name = project_name
        self.override_branch = override_branch
        self.override_checkout = override_checkout


class JobList(object):
    """ A list of jobs in a project's pipeline. """

    def __init__(self):
        self.jobs = OrderedDict()  # job.name -> [job, ...]

    def addJob(self, job):
        if job.name in self.jobs:
            self.jobs[job.name].append(job)
        else:
            self.jobs[job.name] = [job]

    def inheritFrom(self, other, implied_branch):
        for jobname, jobs in other.jobs.items():
            joblist = self.jobs.setdefault(jobname, [])
            for job in jobs:
                if implied_branch:
                    job = job.copy()
                    job.addImpliedBranchMatcher(implied_branch)
                if job not in joblist:
                    joblist.append(job)


class JobGraph(object):
    """ A JobGraph represents the dependency graph between Job."""

    def __init__(self):
        self.jobs = OrderedDict()  # job_name -> Job
        self._dependencies = {}  # dependent_job_name -> set(parent_job_names)

    def __repr__(self):
        return '<JobGraph %s>' % (self.jobs)

    def addJob(self, job):
        # A graph must be created after the job list is frozen,
        # therefore we should only get one job with the same name.
        if job.name in self.jobs:
            raise Exception("Job %s already added" % (job.name,))
        self.jobs[job.name] = job
        # Append the dependency information
        self._dependencies.setdefault(job.name, set())
        try:
            for dependency in job.dependencies:
                # Make sure a circular dependency is never created
                ancestor_jobs = self._getParentJobNamesRecursively(
                    dependency, soft=True)
                ancestor_jobs.add(dependency)
                if any((job.name == anc_job) for anc_job in ancestor_jobs):
                    raise Exception("Dependency cycle detected in job %s" %
                                    (job.name,))
                self._dependencies[job.name].add(dependency)
        except Exception:
            del self.jobs[job.name]
            del self._dependencies[job.name]
            raise

    def getJobs(self):
        return list(self.jobs.values())  # Report in the order of layout cfg

    def _getDirectDependentJobs(self, parent_job):
        ret = set()
        for dependent_name, parent_names in self._dependencies.items():
            if parent_job in parent_names:
                ret.add(dependent_name)
        return ret

    def getDependentJobsRecursively(self, parent_job):
        all_dependent_jobs = set()
        jobs_to_iterate = set([parent_job])
        while len(jobs_to_iterate) > 0:
            current_job = jobs_to_iterate.pop()
            current_dependent_jobs = self._getDirectDependentJobs(current_job)
            new_dependent_jobs = current_dependent_jobs - all_dependent_jobs
            jobs_to_iterate |= new_dependent_jobs
            all_dependent_jobs |= new_dependent_jobs
        return [self.jobs[name] for name in all_dependent_jobs]

    def getParentJobsRecursively(self, dependent_job):
        return [self.jobs[name] for name in
                self._getParentJobNamesRecursively(dependent_job)]

    def _getParentJobNamesRecursively(self, dependent_job, soft=False):
        all_parent_jobs = set()
        jobs_to_iterate = set([dependent_job])
        while len(jobs_to_iterate) > 0:
            current_job = jobs_to_iterate.pop()
            current_parent_jobs = self._dependencies.get(current_job)
            if current_parent_jobs is None:
                if soft:
                    current_parent_jobs = set()
                else:
                    raise Exception("Job %s depends on %s which was not run." %
                                    (dependent_job, current_job))
            new_parent_jobs = current_parent_jobs - all_parent_jobs
            jobs_to_iterate |= new_parent_jobs
            all_parent_jobs |= new_parent_jobs
        return all_parent_jobs


class Build(object):
    """A Build is an instance of a single execution of a Job.

    While a Job describes what to run, a Build describes an actual
    execution of that Job.  Each build is associated with exactly one
    Job (related builds are grouped together in a BuildSet).
    """

    def __init__(self, job, uuid):
        self.job = job
        self.uuid = uuid
        self.url = None
        self.result = None
        self.result_data = {}
        self.error_detail = None
        self.build_set = None
        self.execute_time = time.time()
        self.start_time = None
        self.end_time = None
        self.estimated_time = None
        self.canceled = False
        self.retry = False
        self.parameters = {}
        self.worker = Worker()
        self.node_labels = []
        self.node_name = None
        self.nodeset = None

    def __repr__(self):
        return ('<Build %s of %s on %s>' %
                (self.uuid, self.job.name, self.worker))

    @property
    def pipeline(self):
        return self.build_set.item.pipeline

    def getSafeAttributes(self):
        return Attributes(uuid=self.uuid,
                          result=self.result,
                          error_detail=self.error_detail,
                          result_data=self.result_data)


class Worker(object):
    """Information about the specific worker executing a Build."""
    def __init__(self):
        self.name = "Unknown"
        self.hostname = None
        self.log_port = None

    def updateFromData(self, data):
        """Update worker information if contained in the WORK_DATA response."""
        self.name = data.get('worker_name', self.name)
        self.hostname = data.get('worker_hostname', self.hostname)
        self.log_port = data.get('worker_log_port', self.log_port)

    def __repr__(self):
        return '<Worker %s>' % self.name


class RepoFiles(object):
    """RepoFiles holds config-file content for per-project job config.

    When Zuul asks a merger to prepare a future multiple-repo state
    and collect Zuul configuration files so that we can dynamically
    load our configuration, this class provides cached access to that
    data for use by the Change which updated the config files and any
    changes that follow it in a ChangeQueue.

    It is attached to a BuildSet since the content of Zuul
    configuration files can change with each new BuildSet.
    """

    def __init__(self):
        self.connections = {}

    def __repr__(self):
        return '<RepoFiles %s>' % self.connections

    def setFiles(self, items):
        self.hostnames = {}
        for item in items:
            connection = self.connections.setdefault(
                item['connection'], {})
            project = connection.setdefault(item['project'], {})
            branch = project.setdefault(item['branch'], {})
            branch.update(item['files'])

    def getFile(self, connection_name, project_name, branch, fn):
        host = self.connections.get(connection_name, {})
        return host.get(project_name, {}).get(branch, {}).get(fn)


class BuildSet(object):
    """A collection of Builds for one specific potential future repository
    state.

    When Zuul executes Builds for a change, it creates a Build to
    represent each execution of each job and a BuildSet to keep track
    of all the Builds running for that Change.  When Zuul re-executes
    Builds for a Change with a different configuration, all of the
    running Builds in the BuildSet for that change are aborted, and a
    new BuildSet is created to hold the Builds for the Jobs being
    run with the new configuration.

    A BuildSet also holds the UUID used to produce the Zuul Ref that
    builders check out.

    """
    # Merge states:
    NEW = 1
    PENDING = 2
    COMPLETE = 3

    states_map = {
        1: 'NEW',
        2: 'PENDING',
        3: 'COMPLETE',
    }

    def __init__(self, item):
        self.item = item
        self.builds = {}
        self.result = None
        self.uuid = None
        self.commit = None
        self.dependent_changes = None
        self.merger_items = None
        self.unable_to_merge = False
        self.config_error = None  # None or an error message string.
        self.failing_reasons = []
        self.debug_messages = []
        self.merge_state = self.NEW
        self.nodesets = {}  # job -> nodeset
        self.node_requests = {}  # job -> reqs
        self.files = RepoFiles()
        self.repo_state = {}
        self.tries = {}

    @property
    def ref(self):
        # NOTE(jamielennox): The concept of buildset ref is to be removed and a
        # buildset UUID identifier available instead. Currently the ref is
        # checked to see if the BuildSet has been configured.
        return 'Z' + self.uuid if self.uuid else None

    def __repr__(self):
        return '<BuildSet item: %s #builds: %s merge state: %s>' % (
            self.item,
            len(self.builds),
            self.getStateName(self.merge_state))

    def setConfiguration(self):
        # The change isn't enqueued until after it's created
        # so we don't know what the other changes ahead will be
        # until jobs start.
        if not self.uuid:
            self.uuid = uuid4().hex
        if self.dependent_changes is None:
            items = [self.item]
            next_item = self.item.item_ahead
            while next_item:
                items.append(next_item)
                next_item = next_item.item_ahead
            items.reverse()
            self.dependent_changes = [i.change.toDict() for i in items]
            self.merger_items = [i.makeMergerItem() for i in items]

    def getStateName(self, state_num):
        return self.states_map.get(
            state_num, 'UNKNOWN (%s)' % state_num)

    def addBuild(self, build):
        self.builds[build.job.name] = build
        if build.job.name not in self.tries:
            self.tries[build.job.name] = 1
        build.build_set = self

    def removeBuild(self, build):
        if build.job.name not in self.builds:
            return
        self.tries[build.job.name] += 1
        del self.builds[build.job.name]

    def getBuild(self, job_name):
        return self.builds.get(job_name)

    def getBuilds(self):
        keys = list(self.builds.keys())
        keys.sort()
        return [self.builds.get(x) for x in keys]

    def getJobNodeSet(self, job_name):
        # Return None if not provisioned; empty NodeSet if no nodes
        # required
        return self.nodesets.get(job_name)

    def removeJobNodeSet(self, job_name):
        if job_name not in self.nodesets:
            raise Exception("No job set for %s" % (job_name))
        del self.nodesets[job_name]

    def setJobNodeRequest(self, job_name, req):
        if job_name in self.node_requests:
            raise Exception("Prior node request for %s" % (job_name))
        self.node_requests[job_name] = req

    def getJobNodeRequest(self, job_name):
        return self.node_requests.get(job_name)

    def jobNodeRequestComplete(self, job_name, req, nodeset):
        if job_name in self.nodesets:
            raise Exception("Prior node request for %s" % (job_name))
        self.nodesets[job_name] = nodeset
        del self.node_requests[job_name]

    def getTries(self, job_name):
        return self.tries.get(job_name, 0)

    def getMergeMode(self):
        # We may be called before this build set has a shadow layout
        # (ie, we are called to perform the merge to create that
        # layout).  It's possible that the change we are merging will
        # update the merge-mode for the project, but there's not much
        # we can do about that here.  Instead, do the best we can by
        # using the nearest shadow layout to determine the merge mode,
        # or if that fails, the current live layout, or if that fails,
        # use the default: merge-resolve.
        item = self.item
        layout = None
        while item:
            layout = item.layout
            if layout:
                break
            item = item.item_ahead
        if not layout:
            layout = self.item.pipeline.layout
        if layout:
            project = self.item.change.project
            project_config = layout.project_configs.get(
                project.canonical_name)
            if project_config:
                return project_config.merge_mode
        return MERGER_MERGE_RESOLVE

    def getSafeAttributes(self):
        return Attributes(uuid=self.uuid)


class QueueItem(object):
    """Represents the position of a Change in a ChangeQueue.

    All Changes are enqueued into ChangeQueue in a QueueItem. The QueueItem
    holds the current `BuildSet` as well as all previous `BuildSets` that were
    produced for this `QueueItem`.
    """
    log = logging.getLogger("zuul.QueueItem")

    def __init__(self, queue, change):
        self.pipeline = queue.pipeline
        self.queue = queue
        self.change = change  # a ref
        self.dequeued_needing_change = False
        self.current_build_set = BuildSet(self)
        self.item_ahead = None
        self.items_behind = []
        self.enqueue_time = None
        self.dequeue_time = None
        self.reported = False
        self.reported_start = False
        self.quiet = False
        self.active = False  # Whether an item is within an active window
        self.live = True  # Whether an item is intended to be processed at all
        self.layout = None
        self.job_graph = None

    def __repr__(self):
        if self.pipeline:
            pipeline = self.pipeline.name
        else:
            pipeline = None
        return '<QueueItem 0x%x for %s in %s>' % (
            id(self), self.change, pipeline)

    def resetAllBuilds(self):
        self.current_build_set = BuildSet(self)
        self.layout = None
        self.job_graph = None

    def addBuild(self, build):
        self.current_build_set.addBuild(build)

    def removeBuild(self, build):
        self.current_build_set.removeBuild(build)

    def setReportedResult(self, result):
        self.current_build_set.result = result

    def debug(self, msg, indent=0):
        ppc = self.layout.getProjectPipelineConfig(self.change.project,
                                                   self.pipeline)
        if not ppc.debug:
            return
        if indent:
            indent = '  ' * indent
        else:
            indent = ''
        self.current_build_set.debug_messages.append(indent + msg)

    def freezeJobGraph(self):
        """Find or create actual matching jobs for this item's change and
        store the resulting job tree."""
        job_graph = self.layout.createJobGraph(self)
        for job in job_graph.getJobs():
            # Ensure that each jobs's dependencies are fully
            # accessible.  This will raise an exception if not.
            job_graph.getParentJobsRecursively(job.name)
        self.job_graph = job_graph

    def hasJobGraph(self):
        """Returns True if the item has a job graph."""
        return self.job_graph is not None

    def getJobs(self):
        if not self.live or not self.job_graph:
            return []
        return self.job_graph.getJobs()

    def getJob(self, name):
        if not self.job_graph:
            return None
        return self.job_graph.jobs.get(name)

    def haveAllJobsStarted(self):
        if not self.hasJobGraph():
            return False
        for job in self.getJobs():
            build = self.current_build_set.getBuild(job.name)
            if not build or not build.start_time:
                return False
        return True

    def areAllJobsComplete(self):
        if (self.current_build_set.config_error or
            self.current_build_set.unable_to_merge):
            return True
        if not self.hasJobGraph():
            return False
        for job in self.getJobs():
            build = self.current_build_set.getBuild(job.name)
            if not build or not build.result:
                return False
        return True

    def didAllJobsSucceed(self):
        if not self.hasJobGraph():
            return False
        for job in self.getJobs():
            if not job.voting:
                continue
            build = self.current_build_set.getBuild(job.name)
            if not build:
                return False
            if build.result != 'SUCCESS':
                return False
        return True

    def didAnyJobFail(self):
        if not self.hasJobGraph():
            return False
        for job in self.getJobs():
            if not job.voting:
                continue
            build = self.current_build_set.getBuild(job.name)
            if build and build.result and (build.result != 'SUCCESS'):
                return True
        return False

    def didMergerFail(self):
        return self.current_build_set.unable_to_merge

    def getConfigError(self):
        return self.current_build_set.config_error

    def wasDequeuedNeedingChange(self):
        return self.dequeued_needing_change

    def includesConfigUpdates(self):
        includes_trusted = False
        includes_untrusted = False
        tenant = self.pipeline.layout.tenant
        item = self
        while item:
            if item.change.updatesConfig():
                (trusted, project) = tenant.getProject(
                    item.change.project.canonical_name)
                if trusted:
                    includes_trusted = True
                else:
                    includes_untrusted = True
            if includes_trusted and includes_untrusted:
                # We're done early
                return (includes_trusted, includes_untrusted)
            item = item.item_ahead
        return (includes_trusted, includes_untrusted)

    def isHoldingFollowingChanges(self):
        if not self.live:
            return False
        if not self.hasJobGraph():
            return False
        for job in self.getJobs():
            if not job.hold_following_changes:
                continue
            build = self.current_build_set.getBuild(job.name)
            if not build:
                return True
            if build.result != 'SUCCESS':
                return True

        if not self.item_ahead:
            return False
        return self.item_ahead.isHoldingFollowingChanges()

    def findJobsToRun(self, semaphore_handler):
        torun = []
        if not self.live:
            return []
        if not self.job_graph:
            return []
        if self.item_ahead:
            # Only run jobs if any 'hold' jobs on the change ahead
            # have completed successfully.
            if self.item_ahead.isHoldingFollowingChanges():
                return []

        successful_job_names = set()
        jobs_not_started = set()
        for job in self.job_graph.getJobs():
            build = self.current_build_set.getBuild(job.name)
            if build:
                if build.result == 'SUCCESS':
                    successful_job_names.add(job.name)
            else:
                jobs_not_started.add(job)

        # Attempt to run jobs in the order they appear in
        # configuration.
        for job in self.job_graph.getJobs():
            if job not in jobs_not_started:
                continue
            all_parent_jobs_successful = True
            parent_builds_with_data = {}
            for parent_job in self.job_graph.getParentJobsRecursively(
                    job.name):
                if parent_job.name not in successful_job_names:
                    all_parent_jobs_successful = False
                    break
                parent_build = self.current_build_set.getBuild(parent_job.name)
                if parent_build.result_data:
                    parent_builds_with_data[parent_job.name] = parent_build

            if all_parent_jobs_successful:
                # Iterate in reverse order over all jobs of the graph (which is
                # in sorted config order) and apply parent data of the jobs we
                # already found.
                if len(parent_builds_with_data) > 0:
                    for parent_job in reversed(self.job_graph.getJobs()):
                        parent_build = parent_builds_with_data.get(
                            parent_job.name)
                        if parent_build:
                            job.updateParentData(parent_build.result_data)

                nodeset = self.current_build_set.getJobNodeSet(job.name)
                if nodeset is None:
                    # The nodes for this job are not ready, skip
                    # it for now.
                    continue
                if semaphore_handler.acquire(self, job):
                    # If this job needs a semaphore, either acquire it or
                    # make sure that we have it before running the job.
                    torun.append(job)
        return torun

    def findJobsToRequest(self):
        build_set = self.current_build_set
        toreq = []
        if not self.live:
            return []
        if not self.job_graph:
            return []
        if self.item_ahead:
            if self.item_ahead.isHoldingFollowingChanges():
                return []

        successful_job_names = set()
        jobs_not_requested = set()
        for job in self.job_graph.getJobs():
            build = build_set.getBuild(job.name)
            if build and build.result == 'SUCCESS':
                successful_job_names.add(job.name)
            else:
                nodeset = build_set.getJobNodeSet(job.name)
                if nodeset is None:
                    req = build_set.getJobNodeRequest(job.name)
                    if req is None:
                        jobs_not_requested.add(job)

        # Attempt to request nodes for jobs in the order jobs appear
        # in configuration.
        for job in self.job_graph.getJobs():
            if job not in jobs_not_requested:
                continue
            all_parent_jobs_successful = True
            for parent_job in self.job_graph.getParentJobsRecursively(
                    job.name):
                if parent_job.name not in successful_job_names:
                    all_parent_jobs_successful = False
                    break
            if all_parent_jobs_successful:
                toreq.append(job)
        return toreq

    def setResult(self, build):
        if build.retry:
            self.removeBuild(build)
        elif build.result != 'SUCCESS':
            for job in self.job_graph.getDependentJobsRecursively(
                    build.job.name):
                fakebuild = Build(job, None)
                fakebuild.result = 'SKIPPED'
                self.addBuild(fakebuild)

    def setNodeRequestFailure(self, job):
        fakebuild = Build(job, None)
        self.addBuild(fakebuild)
        fakebuild.result = 'NODE_FAILURE'
        self.setResult(fakebuild)

    def setDequeuedNeedingChange(self):
        self.dequeued_needing_change = True
        self._setAllJobsSkipped()

    def setUnableToMerge(self):
        self.current_build_set.unable_to_merge = True
        self._setAllJobsSkipped()

    def setConfigError(self, error):
        self.current_build_set.config_error = error
        self._setAllJobsSkipped()

    def _setAllJobsSkipped(self):
        for job in self.getJobs():
            fakebuild = Build(job, None)
            fakebuild.result = 'SKIPPED'
            self.addBuild(fakebuild)

    def formatUrlPattern(self, url_pattern, job=None, build=None):
        url = None
        # Produce safe versions of objects which may be useful in
        # result formatting, but don't allow users to crawl through
        # the entire data structure where they might be able to access
        # secrets, etc.
        safe_change = self.change.getSafeAttributes()
        safe_pipeline = self.pipeline.getSafeAttributes()
        safe_tenant = self.pipeline.layout.tenant.getSafeAttributes()
        safe_buildset = self.current_build_set.getSafeAttributes()
        safe_job = job.getSafeAttributes() if job else {}
        safe_build = build.getSafeAttributes() if build else {}
        try:
            url = url_pattern.format(change=safe_change,
                                     pipeline=safe_pipeline,
                                     tenant=safe_tenant,
                                     buildset=safe_buildset,
                                     job=safe_job,
                                     build=safe_build)
        except KeyError as e:
            self.log.error("Error while formatting url for job %s: unknown "
                           "key %s in pattern %s"
                           % (job, e.args[0], url_pattern))
        except AttributeError as e:
            self.log.error("Error while formatting url for job %s: unknown "
                           "attribute %s in pattern %s"
                           % (job, e.args[0], url_pattern))
        except Exception:
            self.log.exception("Error while formatting url for job %s with "
                               "pattern %s:" % (job, url_pattern))

        return url

    def formatJobResult(self, job):
        build = self.current_build_set.getBuild(job.name)
        result = build.result
        pattern = None
        if result == 'SUCCESS':
            if job.success_message:
                result = job.success_message
            if job.success_url:
                pattern = job.success_url
        else:
            if job.failure_message:
                result = job.failure_message
            if job.failure_url:
                pattern = job.failure_url
        url = None  # The final URL
        default_url = build.result_data.get('zuul', {}).get('log_url')
        if pattern:
            job_url = self.formatUrlPattern(pattern, job, build)
        else:
            job_url = None
        try:
            if job_url:
                u = urllib.parse.urlparse(job_url)
                if u.scheme:
                    # The job success or failure url is absolute, so it's
                    # our final url.
                    url = job_url
                else:
                    # We have a relative job url.  Combine it with our
                    # default url.
                    if default_url:
                        url = urllib.parse.urljoin(default_url, job_url)
        except Exception:
            self.log.exception("Error while parsing url for job %s:"
                               % (job,))
        if not url:
            url = default_url or build.url or job.name
        return (result, url)

    def formatJSON(self, websocket_url=None):
        ret = {}
        ret['active'] = self.active
        ret['live'] = self.live
        if hasattr(self.change, 'url') and self.change.url is not None:
            ret['url'] = self.change.url
        else:
            ret['url'] = None
        ret['id'] = self.change._id()
        if self.item_ahead:
            ret['item_ahead'] = self.item_ahead.change._id()
        else:
            ret['item_ahead'] = None
        ret['items_behind'] = [i.change._id() for i in self.items_behind]
        ret['failing_reasons'] = self.current_build_set.failing_reasons
        ret['zuul_ref'] = self.current_build_set.ref
        if self.change.project:
            ret['project'] = self.change.project.name
        else:
            # For cross-project dependencies with the depends-on
            # project not known to zuul, the project is None
            # Set it to a static value
            ret['project'] = "Unknown Project"
        ret['enqueue_time'] = int(self.enqueue_time * 1000)
        ret['jobs'] = []
        if hasattr(self.change, 'owner'):
            ret['owner'] = self.change.owner
        else:
            ret['owner'] = None
        max_remaining = 0
        for job in self.getJobs():
            now = time.time()
            build = self.current_build_set.getBuild(job.name)
            elapsed = None
            remaining = None
            result = None
            build_url = None
            finger_url = None
            report_url = None
            worker = None
            if build:
                result = build.result
                finger_url = build.url
                # TODO(tobiash): add support for custom web root
                urlformat = 'stream.html?' \
                            'uuid={build.uuid}&' \
                            'logfile=console.log'
                if websocket_url:
                    urlformat += '&websocket_url={websocket_url}'
                build_url = urlformat.format(
                    build=build, websocket_url=websocket_url)
                (unused, report_url) = self.formatJobResult(job)
                if build.start_time:
                    if build.end_time:
                        elapsed = int((build.end_time -
                                       build.start_time) * 1000)
                        remaining = 0
                    else:
                        elapsed = int((now - build.start_time) * 1000)
                        if build.estimated_time:
                            remaining = max(
                                int(build.estimated_time * 1000) - elapsed,
                                0)
                worker = {
                    'name': build.worker.name,
                    'hostname': build.worker.hostname,
                }
            if remaining and remaining > max_remaining:
                max_remaining = remaining

            ret['jobs'].append({
                'name': job.name,
                'dependencies': list(job.dependencies),
                'elapsed_time': elapsed,
                'remaining_time': remaining,
                'url': build_url,
                'finger_url': finger_url,
                'report_url': report_url,
                'result': result,
                'voting': job.voting,
                'uuid': build.uuid if build else None,
                'execute_time': build.execute_time if build else None,
                'start_time': build.start_time if build else None,
                'end_time': build.end_time if build else None,
                'estimated_time': build.estimated_time if build else None,
                'pipeline': build.pipeline.name if build else None,
                'canceled': build.canceled if build else None,
                'retry': build.retry if build else None,
                'node_labels': build.node_labels if build else [],
                'node_name': build.node_name if build else None,
                'worker': worker,
            })

        if self.haveAllJobsStarted():
            ret['remaining_time'] = max_remaining
        else:
            ret['remaining_time'] = None
        return ret

    def formatStatus(self, indent=0, html=False):
        indent_str = ' ' * indent
        ret = ''
        if html and getattr(self.change, 'url', None) is not None:
            ret += '%sProject %s change <a href="%s">%s</a>\n' % (
                indent_str,
                self.change.project.name,
                self.change.url,
                self.change._id())
        else:
            ret += '%sProject %s change %s based on %s\n' % (
                indent_str,
                self.change.project.name,
                self.change._id(),
                self.item_ahead)
        for job in self.getJobs():
            build = self.current_build_set.getBuild(job.name)
            if build:
                result = build.result
            else:
                result = None
            job_name = job.name
            if not job.voting:
                voting = ' (non-voting)'
            else:
                voting = ''
            if html:
                if build:
                    url = build.url
                else:
                    url = None
                if url is not None:
                    job_name = '<a href="%s">%s</a>' % (url, job_name)
            ret += '%s  %s: %s%s' % (indent_str, job_name, result, voting)
            ret += '\n'
        return ret

    def makeMergerItem(self):
        # Create a dictionary with all info about the item needed by
        # the merger.
        number = None
        patchset = None
        oldrev = None
        newrev = None
        branch = None
        if hasattr(self.change, 'number'):
            number = self.change.number
            patchset = self.change.patchset
        if hasattr(self.change, 'newrev'):
            oldrev = self.change.oldrev
            newrev = self.change.newrev
        if hasattr(self.change, 'branch'):
            branch = self.change.branch

        source = self.change.project.source
        connection_name = source.connection.connection_name
        project = self.change.project

        return dict(project=project.name,
                    connection=connection_name,
                    merge_mode=self.current_build_set.getMergeMode(),
                    ref=self.change.ref,
                    branch=branch,
                    buildset_uuid=self.current_build_set.uuid,
                    number=number,
                    patchset=patchset,
                    oldrev=oldrev,
                    newrev=newrev,
                    )


class Ref(object):
    """An existing state of a Project."""

    def __init__(self, project):
        self.project = project
        self.ref = None
        self.oldrev = None
        self.newrev = None
        self.files = []

    def _id(self):
        return self.newrev

    def __repr__(self):
        rep = None
        if self.newrev == '0000000000000000000000000000000000000000':
            rep = '<%s 0x%x deletes %s from %s' % (
                type(self).__name__,
                id(self), self.ref, self.oldrev)
        elif self.oldrev == '0000000000000000000000000000000000000000':
            rep = '<%s 0x%x creates %s on %s>' % (
                type(self).__name__,
                id(self), self.ref, self.newrev)
        else:
            # Catch all
            rep = '<%s 0x%x %s updated %s..%s>' % (
                type(self).__name__,
                id(self), self.ref, self.oldrev, self.newrev)
        return rep

    def equals(self, other):
        if (self.project == other.project
            and self.ref == other.ref
            and self.newrev == other.newrev):
            return True
        return False

    def isUpdateOf(self, other):
        return False

    def filterJobs(self, jobs):
        return filter(lambda job: job.changeMatches(self), jobs)

    def getRelatedChanges(self):
        return set()

    def updatesConfig(self):
        if 'zuul.yaml' in self.files or '.zuul.yaml' in self.files or \
           [True for fn in self.files if fn.startswith("zuul.d/") or
            fn.startswith(".zuul.d/")]:
            return True
        return False

    def getSafeAttributes(self):
        return Attributes(project=self.project,
                          ref=self.ref,
                          oldrev=self.oldrev,
                          newrev=self.newrev)

    def toDict(self):
        # Render to a dict to use in passing json to the executor
        d = dict()
        d['project'] = dict(
            name=self.project.name,
            short_name=self.project.name.split('/')[-1],
            canonical_hostname=self.project.canonical_hostname,
            canonical_name=self.project.canonical_name,
            src_dir=os.path.join('src', self.project.canonical_name),
        )
        return d


class Branch(Ref):
    """An existing branch state for a Project."""
    def __init__(self, project):
        super(Branch, self).__init__(project)
        self.branch = None

    def toDict(self):
        # Render to a dict to use in passing json to the executor
        d = super(Branch, self).toDict()
        d['branch'] = self.branch
        return d


class Tag(Ref):
    """An existing tag state for a Project."""
    def __init__(self, project):
        super(Tag, self).__init__(project)
        self.tag = None


class Change(Branch):
    """A proposed new state for a Project."""
    def __init__(self, project):
        super(Change, self).__init__(project)
        self.number = None
        # The gitweb url for browsing the change
        self.url = None
        # URIs for this change which may appear in depends-on headers.
        # Note this omits the scheme; i.e., is hostname/path.
        self.uris = []
        self.patchset = None

        # Changes that the source determined are needed due to the
        # git DAG:
        self.git_needs_changes = []
        self.git_needed_by_changes = []

        # Changes that the source determined are needed by backwards
        # compatible processing of Depends-On headers (Gerrit only):
        self.compat_needs_changes = []
        self.compat_needed_by_changes = []

        # Changes that the pipeline manager determined are needed due
        # to Depends-On headers (all drivers):
        self.commit_needs_changes = None
        self.refresh_deps = False

        self.is_current_patchset = True
        self.can_merge = False
        self.is_merged = False
        self.failed_to_merge = False
        self.open = None
        self.status = None
        self.owner = None

        # This may be the commit message, or it may be a cover message
        # in the case of a PR.  Either way, it's the place where we
        # look for depends-on headers.
        self.message = None

        self.source_event = None

    def _id(self):
        return '%s,%s' % (self.number, self.patchset)

    def __repr__(self):
        return '<Change 0x%x %s>' % (id(self), self._id())

    def equals(self, other):
        if self.number == other.number and self.patchset == other.patchset:
            return True
        return False

    @property
    def needs_changes(self):
        return (self.git_needs_changes + self.compat_needs_changes +
                self.commit_needs_changes)

    @property
    def needed_by_changes(self):
        return (self.git_needed_by_changes + self.compat_needed_by_changes)

    def isUpdateOf(self, other):
        if (self.project == other.project and
            (hasattr(other, 'number') and self.number == other.number) and
            (hasattr(other, 'patchset') and
             self.patchset is not None and
             other.patchset is not None and
             int(self.patchset) > int(other.patchset))):
            return True
        return False

    def getRelatedChanges(self):
        related = set()
        for c in self.needs_changes:
            related.add(c)
        for c in self.needed_by_changes:
            related.add(c)
            related.update(c.getRelatedChanges())
        return related

    def getSafeAttributes(self):
        return Attributes(project=self.project,
                          number=self.number,
                          patchset=self.patchset)

    def toDict(self):
        # Render to a dict to use in passing json to the executor
        d = super(Change, self).toDict()
        d['change'] = str(self.number)
        d['change_url'] = self.url
        d['patchset'] = str(self.patchset)
        return d


class TriggerEvent(object):
    """Incoming event from an external system."""
    def __init__(self):
        # TODO(jeblair): further reduce this list
        self.data = None
        # common
        self.type = None
        self.branch_updated = False
        self.branch_created = False
        self.branch_deleted = False
        self.ref = None
        # For management events (eg: enqueue / promote)
        self.tenant_name = None
        self.project_hostname = None
        self.project_name = None
        self.trigger_name = None
        # Representation of the user account that performed the event.
        self.account = None
        # patchset-created, comment-added, etc.
        self.change_number = None
        self.change_url = None
        self.patch_number = None
        self.branch = None
        self.comment = None
        self.state = None
        # ref-updated
        self.oldrev = None
        self.newrev = None
        # For events that arrive with a destination pipeline (eg, from
        # an admin command, etc):
        self.forced_pipeline = None

    @property
    def canonical_project_name(self):
        return self.project_hostname + '/' + self.project_name

    def isPatchsetCreated(self):
        return False

    def isChangeAbandoned(self):
        return False


class BaseFilter(object):
<<<<<<< HEAD
    def __init__(self, required_approvals=[], reject_approvals=[]):
        self._required_approvals = copy.deepcopy(required_approvals)
        self.required_approvals = self._tidy_approvals(required_approvals)
        self._reject_approvals = copy.deepcopy(reject_approvals)
        self.reject_approvals = self._tidy_approvals(reject_approvals)

    def _tidy_approvals(self, approvals):
        for a in approvals:
            for k, v in a.items():
                if k == 'username':
                    a['username'] = re.compile(v)
                elif k in ['email', 'email-filter']:
                    a['email'] = re.compile(v)
                elif k == 'newer-than':
                    a[k] = time_to_seconds(v)
                elif k == 'older-than':
                    a[k] = time_to_seconds(v)
            if 'email-filter' in a:
                del a['email-filter']
        return approvals

    def _match_approval_required_approval(self, rapproval, approval):
        # Check if the required approval and approval match
        if 'description' not in approval:
            return False
        now = time.time()
        by = approval.get('by', {})
        for k, v in rapproval.items():
            if k == 'username':
                if (not v.search(by.get('username', ''))):
                        return False
            elif k == 'email':
                if (not v.search(by.get('email', ''))):
                        return False
            elif k == 'newer-than':
                t = now - v
                if (approval['grantedOn'] < t):
                        return False
            elif k == 'older-than':
                t = now - v
                if (approval['grantedOn'] >= t):
                    return False
            else:
                if not isinstance(v, list):
                    v = [v]
                if (normalizeCategory(approval['description']) !=
                        normalizeCategory(k) or
                        int(approval['value']) not in v):
                    return False
        return True
=======
    """Base Class for filtering which Changes and Events to process."""
    pass
>>>>>>> c6785c56


class EventFilter(BaseFilter):
    """Allows a Pipeline to only respond to certain events."""
    def __init__(self, trigger):
        super(EventFilter, self).__init__()
        self.trigger = trigger

    def matches(self, event, ref):
        # TODO(jeblair): consider removing ref argument
        return True


class RefFilter(BaseFilter):
    """Allows a Manager to only enqueue Changes that meet certain criteria."""
    def __init__(self, connection_name):
        super(RefFilter, self).__init__()
        self.connection_name = connection_name

    def matches(self, change):
        return True


class ProjectPipelineConfig(object):
    # Represents a project cofiguration in the context of a pipeline
    def __init__(self):
        self.job_list = JobList()
        self.queue_name = None
        self.debug = False
        self.merge_mode = None


class TenantProjectConfig(object):
    """A project in the context of a tenant.

    A Project is globally unique in the system, however, when used in
    a tenant, some metadata about the project local to the tenant is
    stored in a TenantProjectConfig.
    """

    def __init__(self, project):
        self.project = project
        self.load_classes = set()
        self.shadow_projects = set()
        self.branches = []
        # The tenant's default setting of exclude_unprotected_branches will
        # be overridden by this one if not None.
        self.exclude_unprotected_branches = None


class ProjectConfig(object):
    # Represents a project configuration
    def __init__(self, name, source_context=None):
        self.name = name
        # If this is a template, it will have a source_context, but
        # not if it is a project definition.
        self.source_context = source_context
        self.merge_mode = None
        # The default branch for the project (usually master).
        self.default_branch = None
        self.pipelines = {}
        self.private_key_file = None


class ConfigItemNotListError(Exception):
    def __init__(self):
        message = textwrap.dedent("""\
        Configuration file is not a list.  Each zuul.yaml configuration
        file must be a list of items, for example:

        - job:
            name: foo

<<<<<<< HEAD
        # approvals are ANDed
        for category, value in self.event_approvals.items():
            matches_approval = False
            for eapproval in event.approvals:
                if (normalizeCategory(eapproval['description']) ==
                        normalizeCategory(category) and
                        int(eapproval['value']) == int(value)):
                    matches_approval = True
            if not matches_approval:
                return False
=======
        - project:
            name: bar
>>>>>>> c6785c56

        Ensure that every item starts with "- " so that it is parsed as a
        YAML list.
        """)
        super(ConfigItemNotListError, self).__init__(message)


class ConfigItemNotDictError(Exception):
    def __init__(self):
        message = textwrap.dedent("""\
        Configuration item is not a dictionary.  Each zuul.yaml
        configuration file must be a list of dictionaries, for
        example:

        - job:
            name: foo

        - project:
            name: bar

        Ensure that every item in the list is a dictionary with one
        key (in this example, 'job' and 'project').
        """)
        super(ConfigItemNotDictError, self).__init__(message)


class ConfigItemMultipleKeysError(Exception):
    def __init__(self):
        message = textwrap.dedent("""\
        Configuration item has more than one key.  Each zuul.yaml
        configuration file must be a list of dictionaries with a
        single key, for example:

        - job:
            name: foo

        - project:
            name: bar

        Ensure that every item in the list is a dictionary with only
        one key (in this example, 'job' and 'project').  This error
        may be caused by insufficient indentation of the keys under
        the configuration item ('name' in this example).
        """)
        super(ConfigItemMultipleKeysError, self).__init__(message)


class ConfigItemUnknownError(Exception):
    def __init__(self):
        message = textwrap.dedent("""\
        Configuration item not recognized.  Each zuul.yaml
        configuration file must be a list of dictionaries, for
        example:

        - job:
            name: foo

        - project:
            name: bar

        The dictionary keys must match one of the configuration item
        types recognized by zuul (for example, 'job' or 'project').
        """)
        super(ConfigItemUnknownError, self).__init__(message)


class UnparsedAbideConfig(object):

    """A collection of yaml lists that has not yet been parsed into objects.

    An Abide is a collection of tenants.
    """

    def __init__(self):
        self.tenants = []

    def extend(self, conf):
        if isinstance(conf, UnparsedAbideConfig):
            self.tenants.extend(conf.tenants)
            return

        if not isinstance(conf, list):
            raise ConfigItemNotListError()

        for item in conf:
            if not isinstance(item, dict):
                raise ConfigItemNotDictError()
            if len(item.keys()) > 1:
                raise ConfigItemMultipleKeysError()
            key, value = list(item.items())[0]
            if key == 'tenant':
                self.tenants.append(value)
            else:
                raise ConfigItemUnknownError()


class UnparsedTenantConfig(object):
    """A collection of yaml lists that has not yet been parsed into objects."""

    def __init__(self):
        self.pragmas = []
        self.pipelines = []
        self.jobs = []
        self.project_templates = []
        self.projects = {}
        self.nodesets = []
        self.secrets = []
        self.semaphores = []

    def copy(self):
        r = UnparsedTenantConfig()
        r.pragmas = copy.deepcopy(self.pragmas)
        r.pipelines = copy.deepcopy(self.pipelines)
        r.jobs = copy.deepcopy(self.jobs)
        r.project_templates = copy.deepcopy(self.project_templates)
        r.projects = copy.deepcopy(self.projects)
        r.nodesets = copy.deepcopy(self.nodesets)
        r.secrets = copy.deepcopy(self.secrets)
        r.semaphores = copy.deepcopy(self.semaphores)
        return r

    def extend(self, conf, tenant):
        if isinstance(conf, UnparsedTenantConfig):
            self.pragmas.extend(conf.pragmas)
            self.pipelines.extend(conf.pipelines)
            self.jobs.extend(conf.jobs)
            self.project_templates.extend(conf.project_templates)
            for k, v in conf.projects.items():
                name = k
                # Add the projects to the according canonical name instead of
                # the given project name. If it is not found, it's ok to add
                # this to the given name. We also don't need to throw the
                # ProjectNotFoundException here as semantic validation occurs
                # later where it will fail then.
                trusted, project = tenant.getProject(k)
                if project is not None:
                    name = project.canonical_name
                self.projects.setdefault(name, []).extend(v)
            self.nodesets.extend(conf.nodesets)
            self.secrets.extend(conf.secrets)
            self.semaphores.extend(conf.semaphores)
            return

        if not isinstance(conf, list):
            raise ConfigItemNotListError()

        for item in conf:
            if not isinstance(item, dict):
                raise ConfigItemNotDictError()
            if len(item.keys()) > 1:
                raise ConfigItemMultipleKeysError()
            key, value = list(item.items())[0]
            if key == 'project':
                name = value.get('name')
                if not name:
                    # There is no name defined so implicitly add the name
                    # of the project where it is defined.
                    name = value['_source_context'].project.canonical_name
                    value['name'] = name
                self.projects.setdefault(name, []).append(value)
            elif key == 'job':
                self.jobs.append(value)
            elif key == 'project-template':
                self.project_templates.append(value)
            elif key == 'pipeline':
                self.pipelines.append(value)
            elif key == 'nodeset':
                self.nodesets.append(value)
            elif key == 'secret':
                self.secrets.append(value)
            elif key == 'semaphore':
                self.semaphores.append(value)
            elif key == 'pragma':
                self.pragmas.append(value)
            else:
                raise ConfigItemUnknownError()


class Layout(object):
    """Holds all of the Pipelines."""

    log = logging.getLogger("zuul.layout")

    def __init__(self, tenant):
        self.uuid = uuid4().hex
        self.tenant = tenant
        self.project_configs = {}
        self.project_templates = {}
        self.pipelines = OrderedDict()
        # This is a dictionary of name -> [jobs].  The first element
        # of the list is the first job added with that name.  It is
        # the reference definition for a given job.  Subsequent
        # elements are aspects of that job with different matchers
        # that override some attribute of the job.  These aspects all
        # inherit from the reference definition.
        noop = Job('noop')
        noop.parent = noop.BASE_JOB_MARKER
        noop.run = 'noop.yaml'
        self.jobs = {'noop': [noop]}
        self.nodesets = {}
        self.secrets = {}
        self.semaphores = {}

    def getJob(self, name):
        if name in self.jobs:
            return self.jobs[name][0]
        raise Exception("Job %s not defined" % (name,))

    def hasJob(self, name):
        return name in self.jobs

    def getJobs(self, name):
        return self.jobs.get(name, [])

    def addJob(self, job):
        # We can have multiple variants of a job all with the same
        # name, but these variants must all be defined in the same repo.
        prior_jobs = [j for j in self.getJobs(job.name) if
                      j.source_context.project !=
                      job.source_context.project]
        # Unless the repo is permitted to shadow another.  If so, and
        # the job we are adding is from a repo that is permitted to
        # shadow the one with the older jobs, skip adding this job.
        job_project = job.source_context.project
        job_tpc = self.tenant.project_configs[job_project.canonical_name]
        skip_add = False
        for prior_job in prior_jobs[:]:
            prior_project = prior_job.source_context.project
            if prior_project in job_tpc.shadow_projects:
                prior_jobs.remove(prior_job)
                skip_add = True

        if prior_jobs:
            raise Exception("Job %s in %s is not permitted to shadow "
                            "job %s in %s" % (
                                job,
                                job.source_context.project,
                                prior_jobs[0],
                                prior_jobs[0].source_context.project))
        if skip_add:
            return False
        if job.name in self.jobs:
            self.jobs[job.name].append(job)
        else:
            self.jobs[job.name] = [job]
        return True

    def addNodeSet(self, nodeset):
        if nodeset.name in self.nodesets:
            raise Exception("NodeSet %s already defined" % (nodeset.name,))
        self.nodesets[nodeset.name] = nodeset

    def addSecret(self, secret):
        if secret.name in self.secrets:
            raise Exception("Secret %s already defined" % (secret.name,))
        self.secrets[secret.name] = secret

    def addSemaphore(self, semaphore):
        if semaphore.name in self.semaphores:
            raise Exception("Semaphore %s already defined" % (semaphore.name,))
        self.semaphores[semaphore.name] = semaphore

    def addPipeline(self, pipeline):
        self.pipelines[pipeline.name] = pipeline

    def addProjectTemplate(self, project_template):
        template = self.project_templates.get(project_template.name)
        if template:
            if (project_template.source_context.project !=
                template.source_context.project):
                raise Exception("Project template %s is already defined" %
                                (project_template.name,))
            for pipeline in project_template.pipelines:
                template.pipelines[pipeline].job_list.\
                    inheritFrom(project_template.pipelines[pipeline].job_list,
                                None)
        else:
            self.project_templates[project_template.name] = project_template

    def addProjectConfig(self, project_config):
        self.project_configs[project_config.name] = project_config

    def collectJobs(self, item, jobname, change, path=None, jobs=None,
                    stack=None):
        if stack is None:
            stack = []
        if jobs is None:
            jobs = []
        if path is None:
            path = []
        path.append(jobname)
        matched = False
        indent = len(path) + 1
        item.debug("Collecting job variants for {jobname}".format(
            jobname=jobname), indent=indent)
        for variant in self.getJobs(jobname):
            if not variant.changeMatches(change):
                self.log.debug("Variant %s did not match %s", repr(variant),
                               change)
                item.debug("Variant {variant} did not match".format(
                    variant=repr(variant)), indent=indent)
                continue
            else:
                self.log.debug("Variant %s matched %s", repr(variant), change)
                item.debug("Variant {variant} matched".format(
                    variant=repr(variant)), indent=indent)
            if not variant.isBase():
                parent = variant.parent
                if not jobs and parent is None:
                    parent = self.tenant.default_base_job
            else:
                parent = None
            if parent and parent not in path:
                if parent in stack:
                    raise Exception("Dependency cycle in jobs: %s" % stack)
                self.collectJobs(item, parent, change, path, jobs,
                                 stack + [jobname])
            matched = True
            jobs.append(variant)
        if not matched:
            self.log.debug("No matching parents for job %s and change %s",
                           jobname, change)
            item.debug("No matching parent for {jobname}".format(
                jobname=repr(jobname)), indent=indent)
            raise NoMatchingParentError()
        return jobs

    def _createJobGraph(self, item, job_list, job_graph):
        change = item.change
        pipeline = item.pipeline
        item.debug("Freezing job graph")
        for jobname in job_list.jobs:
            # This is the final job we are constructing
            frozen_job = None
            self.log.debug("Collecting jobs %s for %s", jobname, change)
            item.debug("Freezing job {jobname}".format(
                jobname=jobname), indent=1)
            try:
                variants = self.collectJobs(item, jobname, change)
            except NoMatchingParentError:
                variants = None
            if not variants:
                # A change must match at least one defined job variant
                # (that is to say that it must match more than just
                # the job that is defined in the tree).
                item.debug("No matching variants for {jobname}".format(
                    jobname=jobname), indent=2)
                continue
            for variant in variants:
                if frozen_job is None:
                    frozen_job = variant.copy()
                    frozen_job.setBase()
                else:
                    frozen_job.applyVariant(variant)
                    frozen_job.name = variant.name
            frozen_job.name = jobname
            # Whether the change matches any of the project pipeline
            # variants
            matched = False
            for variant in job_list.jobs[jobname]:
                if variant.changeMatches(change):
                    frozen_job.applyVariant(variant)
                    matched = True
                    self.log.debug("Pipeline variant %s matched %s",
                                   repr(variant), change)
                    item.debug("Pipeline variant {variant} matched".format(
                        variant=repr(variant)), indent=2)
                else:
                    self.log.debug("Pipeline variant %s did not match %s",
                                   repr(variant), change)
                    item.debug("Pipeline variant {variant} did not match".
                               format(variant=repr(variant)), indent=2)
            if not matched:
                # A change must match at least one project pipeline
                # job variant.
                item.debug("No matching pipeline variants for {jobname}".
                           format(jobname=jobname), indent=2)
                continue
            if (frozen_job.allowed_projects and
                change.project.name not in frozen_job.allowed_projects):
                raise Exception("Project %s is not allowed to run job %s" %
                                (change.project.name, frozen_job.name))
            if ((not pipeline.post_review) and frozen_job.post_review):
                raise Exception("Pre-review pipeline %s does not allow "
                                "post-review job %s" % (
                                    pipeline.name, frozen_job.name))
            if not frozen_job.run:
                raise Exception("Job %s does not specify a run playbook" % (
                    frozen_job.name,))
            job_graph.addJob(frozen_job)

    def createJobGraph(self, item):
        # NOTE(pabelanger): It is possible for a foreign project not to have a
        # configured pipeline, if so return an empty JobGraph.
        ret = JobGraph()
        ppc = self.getProjectPipelineConfig(item.change.project,
                                            item.pipeline)
        if ppc:
            self._createJobGraph(item, ppc.job_list, ret)
        return ret

    def getProjectPipelineConfig(self, project, pipeline):
        project_config = self.project_configs.get(
            project.canonical_name, None)
        if not project_config:
            return None
        return project_config.pipelines.get(pipeline.name, None)


class Semaphore(object):
    def __init__(self, name, max=1):
        self.name = name
        self.max = int(max)


class SemaphoreHandler(object):
    log = logging.getLogger("zuul.SemaphoreHandler")

    def __init__(self):
        self.semaphores = {}

    def acquire(self, item, job):
        if not job.semaphore:
            return True

        semaphore_key = job.semaphore

        m = self.semaphores.get(semaphore_key)
        if not m:
            # The semaphore is not held, acquire it
            self._acquire(semaphore_key, item, job.name)
            return True
        if (item, job.name) in m:
            # This item already holds the semaphore
            return True

        # semaphore is there, check max
        if len(m) < self._max_count(item, job.semaphore):
            self._acquire(semaphore_key, item, job.name)
            return True

        return False

    def release(self, item, job):
        if not job.semaphore:
            return

        semaphore_key = job.semaphore

        m = self.semaphores.get(semaphore_key)
        if not m:
            # The semaphore is not held, nothing to do
            self.log.error("Semaphore can not be released for %s "
                           "because the semaphore is not held" %
                           item)
            return
        if (item, job.name) in m:
            # This item is a holder of the semaphore
            self._release(semaphore_key, item, job.name)
            return
        self.log.error("Semaphore can not be released for %s "
                       "which does not hold it" % item)

    def _acquire(self, semaphore_key, item, job_name):
        self.log.debug("Semaphore acquire {semaphore}: job {job}, item {item}"
                       .format(semaphore=semaphore_key,
                               job=job_name,
                               item=item))
        if semaphore_key not in self.semaphores:
            self.semaphores[semaphore_key] = []
        self.semaphores[semaphore_key].append((item, job_name))

    def _release(self, semaphore_key, item, job_name):
        self.log.debug("Semaphore release {semaphore}: job {job}, item {item}"
                       .format(semaphore=semaphore_key,
                               job=job_name,
                               item=item))
        sem_item = (item, job_name)
        if sem_item in self.semaphores[semaphore_key]:
            self.semaphores[semaphore_key].remove(sem_item)

        # cleanup if there is no user of the semaphore anymore
        if len(self.semaphores[semaphore_key]) == 0:
            del self.semaphores[semaphore_key]

    @staticmethod
    def _max_count(item, semaphore_name):
        if not item.layout:
            # This should not occur as the layout of the item must already be
            # built when acquiring or releasing a semaphore for a job.
            raise Exception("Item {} has no layout".format(item))

        # find the right semaphore
        default_semaphore = Semaphore(semaphore_name, 1)
        semaphores = item.layout.semaphores
        return semaphores.get(semaphore_name, default_semaphore).max


class Tenant(object):
    def __init__(self, name):
        self.name = name
        self.max_nodes_per_job = 5
        self.max_job_timeout = 10800
        self.exclude_unprotected_branches = False
        self.default_base_job = None
        self.layout = None
        # The unparsed configuration from the main zuul config for
        # this tenant.
        self.unparsed_config = None
        # The list of projects from which we will read full
        # configuration.
        self.config_projects = []
        # The unparsed config from those projects.
        self.config_projects_config = None
        # The list of projects from which we will read untrusted
        # in-repo configuration.
        self.untrusted_projects = []
        # The unparsed config from those projects.
        self.untrusted_projects_config = None
        self.semaphore_handler = SemaphoreHandler()
        # Metadata about projects for this tenant
        # canonical project name -> TenantProjectConfig
        self.project_configs = {}

        # A mapping of project names to projects.  project_name ->
        # VALUE where VALUE is a further dictionary of
        # canonical_hostname -> Project.
        self.projects = {}
        self.canonical_hostnames = set()

    def _addProject(self, tpc):
        """Add a project to the project index

        :arg TenantProjectConfig tpc: The TenantProjectConfig (with
        associated project) to add.

        """
        project = tpc.project
        self.canonical_hostnames.add(project.canonical_hostname)
        hostname_dict = self.projects.setdefault(project.name, {})
        if project.canonical_hostname in hostname_dict:
            raise Exception("Project %s is already in project index" %
                            (project,))
        hostname_dict[project.canonical_hostname] = project
        self.project_configs[project.canonical_name] = tpc

    def getProject(self, name):
        """Return a project given its name.

        :arg str name: The name of the project.  It may be fully
            qualified (E.g., "git.example.com/subpath/project") or may
            contain only the project name name may be supplied (E.g.,
            "subpath/project").

        :returns: A tuple (trusted, project) or (None, None) if the
            project is not found or ambiguous.  The "trusted" boolean
            indicates whether or not the project is trusted by this
            tenant.
        :rtype: (bool, Project)

        """
        path = name.split('/', 1)
        if path[0] in self.canonical_hostnames:
            hostname = path[0]
            project_name = path[1]
        else:
            hostname = None
            project_name = name
        hostname_dict = self.projects.get(project_name)
        project = None
        if hostname_dict:
            if hostname:
                project = hostname_dict.get(hostname)
            else:
                values = list(hostname_dict.values())
                if len(values) == 1:
                    project = values[0]
                else:
                    raise Exception("Project name '%s' is ambiguous, "
                                    "please fully qualify the project "
                                    "with a hostname" % (name,))
        if project is None:
            return (None, None)
        if project in self.config_projects:
            return (True, project)
        if project in self.untrusted_projects:
            return (False, project)
        # This should never happen:
        raise Exception("Project %s is neither trusted nor untrusted" %
                        (project,))

    def getProjectBranches(self, project):
        """Return a project's branches (filtered by this tenant config)

        :arg Project project: The project object.

        :returns: A list of branch names.
        :rtype: [str]

        """
        tpc = self.project_configs[project.canonical_name]
        return tpc.branches

    def addConfigProject(self, tpc):
        self.config_projects.append(tpc.project)
        self._addProject(tpc)

    def addUntrustedProject(self, tpc):
        self.untrusted_projects.append(tpc.project)
        self._addProject(tpc)

    def getSafeAttributes(self):
        return Attributes(name=self.name)


class Abide(object):
    def __init__(self):
        self.tenants = OrderedDict()


class JobTimeData(object):
    format = 'B10H10H10B'
    version = 0

    def __init__(self, path):
        self.path = path
        self.success_times = [0 for x in range(10)]
        self.failure_times = [0 for x in range(10)]
        self.results = [0 for x in range(10)]

    def load(self):
        if not os.path.exists(self.path):
            return
        with open(self.path, 'rb') as f:
            data = struct.unpack(self.format, f.read())
        version = data[0]
        if version != self.version:
            raise Exception("Unkown data version")
        self.success_times = list(data[1:11])
        self.failure_times = list(data[11:21])
        self.results = list(data[21:32])

    def save(self):
        tmpfile = self.path + '.tmp'
        data = [self.version]
        data.extend(self.success_times)
        data.extend(self.failure_times)
        data.extend(self.results)
        data = struct.pack(self.format, *data)
        with open(tmpfile, 'wb') as f:
            f.write(data)
        os.rename(tmpfile, self.path)

    def add(self, elapsed, result):
        elapsed = int(elapsed)
        if result == 'SUCCESS':
            self.success_times.append(elapsed)
            self.success_times.pop(0)
            result = 0
        else:
            self.failure_times.append(elapsed)
            self.failure_times.pop(0)
            result = 1
        self.results.append(result)
        self.results.pop(0)

    def getEstimatedTime(self):
        times = [x for x in self.success_times if x]
        if times:
            return float(sum(times)) / len(times)
        return 0.0


class TimeDataBase(object):
    def __init__(self, root):
        self.root = root

    def _getTD(self, build):
        if hasattr(build.build_set.item.change, 'branch'):
            branch = build.build_set.item.change.branch
        else:
            branch = ''

        dir_path = os.path.join(
            self.root,
            build.build_set.item.pipeline.layout.tenant.name,
            build.build_set.item.change.project.canonical_name,
            branch)
        if not os.path.exists(dir_path):
            os.makedirs(dir_path)
        path = os.path.join(dir_path, build.job.name)

        td = JobTimeData(path)
        td.load()
        return td

    def getEstimatedTime(self, name):
        return self._getTD(name).getEstimatedTime()

    def update(self, build, elapsed, result):
        td = self._getTD(build)
        td.add(elapsed, result)
        td.save()<|MERGE_RESOLUTION|>--- conflicted
+++ resolved
@@ -2259,61 +2259,8 @@
 
 
 class BaseFilter(object):
-<<<<<<< HEAD
-    def __init__(self, required_approvals=[], reject_approvals=[]):
-        self._required_approvals = copy.deepcopy(required_approvals)
-        self.required_approvals = self._tidy_approvals(required_approvals)
-        self._reject_approvals = copy.deepcopy(reject_approvals)
-        self.reject_approvals = self._tidy_approvals(reject_approvals)
-
-    def _tidy_approvals(self, approvals):
-        for a in approvals:
-            for k, v in a.items():
-                if k == 'username':
-                    a['username'] = re.compile(v)
-                elif k in ['email', 'email-filter']:
-                    a['email'] = re.compile(v)
-                elif k == 'newer-than':
-                    a[k] = time_to_seconds(v)
-                elif k == 'older-than':
-                    a[k] = time_to_seconds(v)
-            if 'email-filter' in a:
-                del a['email-filter']
-        return approvals
-
-    def _match_approval_required_approval(self, rapproval, approval):
-        # Check if the required approval and approval match
-        if 'description' not in approval:
-            return False
-        now = time.time()
-        by = approval.get('by', {})
-        for k, v in rapproval.items():
-            if k == 'username':
-                if (not v.search(by.get('username', ''))):
-                        return False
-            elif k == 'email':
-                if (not v.search(by.get('email', ''))):
-                        return False
-            elif k == 'newer-than':
-                t = now - v
-                if (approval['grantedOn'] < t):
-                        return False
-            elif k == 'older-than':
-                t = now - v
-                if (approval['grantedOn'] >= t):
-                    return False
-            else:
-                if not isinstance(v, list):
-                    v = [v]
-                if (normalizeCategory(approval['description']) !=
-                        normalizeCategory(k) or
-                        int(approval['value']) not in v):
-                    return False
-        return True
-=======
     """Base Class for filtering which Changes and Events to process."""
     pass
->>>>>>> c6785c56
 
 
 class EventFilter(BaseFilter):
@@ -2387,21 +2334,8 @@
         - job:
             name: foo
 
-<<<<<<< HEAD
-        # approvals are ANDed
-        for category, value in self.event_approvals.items():
-            matches_approval = False
-            for eapproval in event.approvals:
-                if (normalizeCategory(eapproval['description']) ==
-                        normalizeCategory(category) and
-                        int(eapproval['value']) == int(value)):
-                    matches_approval = True
-            if not matches_approval:
-                return False
-=======
         - project:
             name: bar
->>>>>>> c6785c56
 
         Ensure that every item starts with "- " so that it is parsed as a
         YAML list.
