--- conflicted
+++ resolved
@@ -61,13 +61,9 @@
         }
         return format_methods[self._action]
 
-<<<<<<< HEAD
     # TODOv3(jeblair): Consider removing pipeline argument in favor of
     # item.pipeline
-    def _formatItemReport(self, pipeline, item):
-=======
     def _formatItemReport(self, pipeline, item, with_jobs=True):
->>>>>>> 4da3416c
         """Format a report from the given items. Usually to provide results to
         a reporter taking free-form text."""
         ret = self._getFormatter()(pipeline, item, with_jobs)
@@ -77,16 +73,8 @@
 
         return ret
 
-<<<<<<< HEAD
-    def _formatItemReportStart(self, pipeline, item):
+    def _formatItemReportStart(self, pipeline, item, with_jobs=True):
         return pipeline.start_message.format(pipeline=pipeline)
-=======
-    def _formatItemReportStart(self, pipeline, item, with_jobs=True):
-        msg = "Starting %s jobs." % pipeline.name
-        if self.sched.config.has_option('zuul', 'status_url'):
-            msg += "\n" + self.sched.config.get('zuul', 'status_url')
-        return msg
->>>>>>> 4da3416c
 
     def _formatItemReportSuccess(self, pipeline, item, with_jobs=True):
         msg = pipeline.success_message
